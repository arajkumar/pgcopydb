--- conflicted
+++ resolved
@@ -506,8 +506,6 @@
 			.snapshot = { 0 }
 		},
 
-		.catalog = specs->catalog,
-
 		.section = section,
 		.restoreOptions = options->restoreOptions,
 		.roles = options->roles,
@@ -540,11 +538,7 @@
 		.vacuumQueue = { 0 },
 		.indexQueue = { 0 },
 
-<<<<<<< HEAD
-		.tableSpecsArray = { 0, NULL }
-=======
 		.catalogs = { 0 }
->>>>>>> 4f41dd43
 	};
 
 	if (!IS_EMPTY_STRING_BUFFER(options->snapshot))
