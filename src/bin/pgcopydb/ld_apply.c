--- conflicted
+++ resolved
@@ -529,10 +529,7 @@
 			return false;
 		}
 
-<<<<<<< HEAD
-=======
-
->>>>>>> 4f41dd43
+
 		/* rate limit to 1 pipeline sync per second */
 		if ((metadata->action == STREAM_ACTION_COMMIT ||
 			 metadata->action == STREAM_ACTION_KEEPALIVE) &&
@@ -541,13 +538,6 @@
 			/* fetch results until done */
 			if (!pgsql_sync_pipeline(&(context->applyPgConn)))
 			{
-<<<<<<< HEAD
-				/* errors have already been logged */
-				free(content.buffer);
-				free(content.lines);
-
-=======
->>>>>>> 4f41dd43
 				log_error("Failed to sync the pipeline, see previous error for "
 						  "details");
 				return false;
@@ -555,31 +545,13 @@
 		}
 	}
 
-<<<<<<< HEAD
-	/* always sync at the end of a file */
-	if (!pgsql_sync_pipeline(&(context->applyPgConn)))
-	{
-		/* errors have already been logged */
-		free(content.buffer);
-		free(content.lines);
-
-=======
 	/* Always sync pipline at the end of file */
 	if (!pgsql_sync_pipeline(&(context->applyPgConn)))
 	{
->>>>>>> 4f41dd43
 		log_error("Failed to sync the pipeline, see previous error for "
 				  "details");
 		return false;
 	}
-<<<<<<< HEAD
-
-
-	/* free dynamic memory that's not needed anymore */
-	free(content.buffer);
-	free(content.lines);
-=======
->>>>>>> 4f41dd43
 
 	/*
 	 * Each time we are done applying a file, we update our progress and
@@ -996,13 +968,6 @@
 			}
 
 			/*
-<<<<<<< HEAD
-			 * when the source is idle, the replay_lsn won't move forward.
-			 * Emit a message to move LSN forward.
-			 */
-			if (!pgsql_execute(applyPgConn,
-							   "select pg_logical_emit_message(true, 'pgcopydb', 'keepalive')"))
-=======
 			 * Replication origin is handled differently by the postgres
 			 * backend to avoid database bloat and runtime overhead[1].
 			 * This optimization leads to persist origin progress only when
@@ -1018,7 +983,6 @@
 			char *sql = "SELECT txid_current()";
 
 			if (!pgsql_execute(applyPgConn, sql))
->>>>>>> 4f41dd43
 			{
 				/* errors have already been logged */
 				return false;
@@ -1159,14 +1123,6 @@
 					return false;
 				}
 
-<<<<<<< HEAD
-			if (!pgsql_execute_prepared(applyPgConn, name,
-										count, paramValues,
-										NULL, NULL))
-			{
-				/* errors have already been logged */
-				return false;
-=======
 				for (int i = 0; i < count; i++)
 				{
 					const char *value = json_array_get_string(jsArray, i);
@@ -1180,9 +1136,12 @@
 					/* errors have already been logged */
 					return false;
 				}
->>>>>>> 4f41dd43
-			}
-
+			}
+
+			/*
+			 * TODO(merge): check whether we need the below statement.
+			 */
+			json_value_free(js);
 
 			break;
 		}
@@ -1249,8 +1208,6 @@
 	/* we also might want to skip logging any SQL query that we apply */
 	pgsql->logSQL = context->logSQL;
 
-<<<<<<< HEAD
-=======
 	/*
 	 * Grab the Postgres server version on the target, we need to know that for
 	 * being able to call pgsql_current_wal_insert_lsn using the right Postgres
@@ -1262,7 +1219,6 @@
 		return false;
 	}
 
->>>>>>> 4f41dd43
 	return true;
 }
 
@@ -1671,57 +1627,12 @@
 
 
 /*
-<<<<<<< HEAD
- * stream_apply_track_insert_lsn tracks the current pg_current_wal_insert_lsn()
- * location on the target system right after a COMMIT; of a transaction that
- * was assigned sourceLSN on the source system.
- */
-bool
-stream_apply_track_insert_lsn(StreamApplyContext *context, uint64_t sourceLSN)
-{
-	LSNTracking *lsn_tracking = (LSNTracking *) calloc(1, sizeof(LSNTracking));
-
-	if (lsn_tracking == NULL)
-	{
-		log_error(ALLOCATION_FAILED_ERROR);
-		return false;
-	}
-
-	lsn_tracking->sourceLSN = sourceLSN;
-
-	if (!pgsql_current_wal_insert_lsn(&(context->controlPgConn),
-									  &(lsn_tracking->insertLSN)))
-	{
-		/* errors have already been logged */
-		return false;
-	}
-
-	log_debug("stream_apply_track_insert_lsn: %X/%X :: %X/%X",
-			  LSN_FORMAT_ARGS(sourceLSN),
-			  LSN_FORMAT_ARGS(lsn_tracking->insertLSN));
-
-	/* update the linked list */
-	lsn_tracking->previous = context->lsnTrackingList;
-	context->lsnTrackingList = lsn_tracking;
-
-	return true;
-}
-
-
-/*
-=======
->>>>>>> 4f41dd43
  * stream_apply_find_durable_lsn fetches the LSN for the current durable
  * location on the target system using pg_replication_origin_progress.
  */
 bool
 stream_apply_find_durable_lsn(StreamApplyContext *context, uint64_t *durableLSN)
 {
-<<<<<<< HEAD
-	PGSQL *pgsql = &(context->controlPgConn);
-
-=======
->>>>>>> 4f41dd43
 	uint64_t flushLSN = InvalidXLogRecPtr;
 
 	bool flush = true;
