--- conflicted
+++ resolved
@@ -424,13 +424,6 @@
 
 	char *sql =
 		"with recursive fk_constraints as ( "
-<<<<<<< HEAD
-		"     select conrelid, confrelid from pg_constraint where contype = 'f' and conrelid <> confrelid "
-		" ), raw_ordered_fk_constraints as ( "
-		"     select "
-		"            distinct c.confrelid as relid, "
-		"            0 as depth "
-=======
 		"     select oid, conrelid, confrelid from pg_constraint where contype = 'f' and conrelid <> confrelid "
 		" ), raw_ordered_fk_constraints as ( "
 		"     select "
@@ -438,7 +431,6 @@
 		"            0 as depth, "
 		"            false as is_cycle, "
 		"            ARRAY[c.oid] as path "
->>>>>>> 4f41dd43
 		"       from fk_constraints c "
 		"      where not exists ( "
 		"            select 1 "
@@ -448,18 +440,12 @@
 		"     UNION "
 		"     select "
 		"            distinct c.conrelid as relid, "
-<<<<<<< HEAD
-		"            r.depth + 1 as depth "
-		"       from raw_ordered_fk_constraints r "
-		"       join fk_constraints c ON c.confrelid = r.relid"
-=======
 		"            r.depth + 1 as depth, "
 		"            c.oid = ANY(path) as is_cycle, "
 		"            path || c.oid as path "
 		"       from raw_ordered_fk_constraints r "
 		"       join fk_constraints c ON c.confrelid = r.relid"
 		"      where not is_cycle "
->>>>>>> 4f41dd43
 		" ), ordered_fk_constraints AS ( "
 		"     select "
 		"            relid, "
@@ -895,36 +881,6 @@
 						  "see above for details");
 				return false;
 			}
-<<<<<<< HEAD
-
-			filterType = filters->type;
-
-			break;
-		}
-
-		/* ignore "exclude-index" here */
-		case SOURCE_FILTER_TYPE_LIST_EXCL_INDEX:
-		{
-			return true;
-		}
-
-		default:
-		{
-			log_error("BUG: schema_list_ordinary_tables called with "
-					  "filtering type %d",
-					  filters->type);
-			return false;
-		}
-	}
-
-	if ((cache || dropCache) && !hasDBCreatePrivilege)
-	{
-		log_fatal("Connecting with a role that does not have CREATE privileges "
-				  "on the source database prevents pg_table_size() caching");
-		return false;
-	}
-=======
->>>>>>> 4f41dd43
 
 			filterType = filters->type;
 
@@ -946,68 +902,7 @@
 		}
 	}
 
-<<<<<<< HEAD
-	char *tablename = "pgcopydb_table_size";
-	PQExpBuffer sql = createPQExpBuffer();
-
-	if (cache)
-	{
-		appendPQExpBuffer(sql,
-						  "create table if not exists pgcopydb.%s as %s",
-						  tablename,
-						  listSourceTableSizeSQL[filterType].sql);
-	}
-	else
-	{
-		appendPQExpBuffer(sql,
-						  "create temp table %s  on commit drop as %s",
-						  tablename,
-						  listSourceTableSizeSQL[filterType].sql);
-	}
-
-	if (PQExpBufferBroken(sql))
-	{
-		log_error("Failed to prepare create pgcopydb_table_size query "
-				  "buffer: Out of Memory");
-		(void) destroyPQExpBuffer(sql);
-		return false;
-	}
-
-	if (!pgsql_execute(pgsql, sql->data))
-	{
-		log_error("Failed to compute table size, see above for details");
-		(void) destroyPQExpBuffer(sql);
-		return false;
-	}
-
-	(void) destroyPQExpBuffer(sql);
-
-	char *createIndex = "create index on pgcopydb_table_size(oid)";
-
-	if (!pgsql_execute(pgsql, createIndex))
-	{
-		log_error("Failed to compute table size, see above for details");
-		return false;
-	}
-
-	/* we only consider that we created the cache when cache is true */
-	*createdTableSizeTable = cache;
-
-	return true;
-}
-
-
-/*
- * schema_drop_pgcopydb_table_size drops the pgcopydb.pgcopydb_table_size
- * table.
- */
-bool
-schema_drop_pgcopydb_table_size(PGSQL *pgsql)
-{
-	char *sql = "drop table if exists pgcopydb.pgcopydb_table_size cascade";
-=======
 	SourceTableSizeArrayContext context = { { 0 }, catalog, false };
->>>>>>> 4f41dd43
 
 	if (!pgsql_execute_with_params(pgsql, listSourceTableSizeSQL[filterType].sql,
 								   0, NULL, NULL,
@@ -4255,11 +4150,6 @@
 	SourceExtensionArrayContext *context = (SourceExtensionArrayContext *) ctx;
 	int nTuples = PQntuples(result);
 
-<<<<<<< HEAD
-	log_debug("getExtensionList: %d", nTuples);
-
-=======
->>>>>>> 4f41dd43
 	if (PQnfields(result) != 11)
 	{
 		log_error("Query returned %d columns, expected 11", PQnfields(result));
