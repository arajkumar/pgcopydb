--- conflicted
+++ resolved
@@ -16,18 +16,41 @@
 #include "signals.h"
 
 
-<<<<<<< HEAD
+static bool prepareTableSpecsForExtension(CopyTableDataSpec *tableSpecs,
+										  CopyDataSpec *copySpecs,
+										  SourceExtensionConfig *config);
+static bool copydb_copy_ext_table(PGSQL *src, PGSQL *dst, char *qname, char *condition);
 static bool copydb_copy_ext_sequence(PGSQL *src, PGSQL *dst, char *qname);
+static bool copydb_copy_extensions_hook(void *ctx, SourceExtension *ext);
+
+
+/*
+ * prepareTableSpecsForExtension prepares the table specs for the extension
+ * configuration table.
+ */
 static bool
 prepareTableSpecsForExtension(CopyTableDataSpec *tableSpecs,
 							  CopyDataSpec *copySpecs,
-							  SourceExtensionConfig *config);
-=======
-static bool copydb_copy_ext_table(PGSQL *src, PGSQL *dst, char *qname, char *condition);
-static bool copydb_copy_ext_sequence(PGSQL *src, PGSQL *dst, char *qname);
-static bool copydb_copy_extensions_hook(void *ctx, SourceExtension *ext);
-
->>>>>>> 4f41dd43
+							  SourceExtensionConfig *config)
+{
+	SourceTable table = { 0 };
+
+	strlcpy(table.nspname, config->nspname, sizeof(table.nspname));
+	strlcpy(table.relname, config->relname, sizeof(table.relname));
+	sformat(table.qname, sizeof(table.qname),
+			"%s.%s",
+			config->nspname, config->relname);
+	table.oid = config->reloid;
+
+	if (!copydb_init_table_specs(tableSpecs, copySpecs, &table, 0))
+	{
+		/* errors have already been logged */
+		return false;
+	}
+
+	return true;
+}
+
 
 /*
  * copydb_start_extension_process an auxilliary process that copies the
@@ -84,60 +107,6 @@
 	return true;
 }
 
-/*
- * copydb_copy_ext_sequence copies sequence values from the source extension
- * configuration table into the target extension.
- */
-static bool
-copydb_copy_ext_sequence(PGSQL *src, PGSQL *dst, char *qname)
-{
-	SourceSequence seq = { 0 };
-
-	strlcpy(seq.qname, qname, sizeof(seq.qname));
-
-	if (!schema_get_sequence_value(src, &seq))
-	{
-		/* errors have already been logged */
-		return false;
-	}
-
-	if (!schema_set_sequence_value(dst, &seq))
-	{
-		/* errors have already been logged */
-		return false;
-	}
-
-	return true;
-}
-
-
-/*
- * prepareTableSpecsForExtension prepares the table specs for the extension
- * configuration table.
- */
-static bool
-prepareTableSpecsForExtension(CopyTableDataSpec *tableSpecs,
-							  CopyDataSpec *copySpecs,
-							  SourceExtensionConfig *config)
-{
-
-	SourceTable table = { 0 };
-
-	strlcpy(table.nspname, config->nspname, sizeof(table.nspname));
-	strlcpy(table.relname, config->relname, sizeof(table.relname));
-	sformat(table.qname, sizeof(table.qname),
-			"%s.%s",
-			config->nspname, config->relname);
-	table.oid = config->oid;
-
-	if (!copydb_init_table_specs(tableSpecs, copySpecs, &table, 0))
-	{
-		/* errors have already been logged */
-		return false;
-	}
-
-	return true;
-}
 
 typedef struct CopyExtensionsContext
 {
@@ -146,6 +115,8 @@
 	PGSQL *dst;
 	bool createExtensions;
 	ExtensionReqs *reqs;
+
+	CopyDataSpec *copySpecs;
 } CopyExtensionsContext;
 
 
@@ -158,29 +129,6 @@
 {
 	PGSQL dst = { 0 };
 
-<<<<<<< HEAD
-	/* make sure that we have our own process local connection */
-	TransactionSnapshot snapshot = { 0 };
-
-	if (!copydb_copy_snapshot(copySpecs, &snapshot))
-	{
-		/* errors have already been logged */
-		return false;
-	}
-
-	/* swap the new instance in place of the previous one */
-	copySpecs->sourceSnapshot = snapshot;
-
-	/* connect to the source database and set snapshot */
-	if (!copydb_set_snapshot(copySpecs))
-	{
-		/* errors have already been logged */
-		return false;
-	}
-
-	ExtensionReqs *reqs = copySpecs->extRequirements;
-	SourceExtensionArray *extensionArray = &(copySpecs->catalog.extensionArray);
-=======
 	if (!catalog_init_from_specs(copySpecs))
 	{
 		log_error("Failed to open internal catalogs in COPY supervisor, "
@@ -189,7 +137,6 @@
 	}
 
 	DatabaseCatalog *filtersDB = &(copySpecs->catalogs.filter);
->>>>>>> 4f41dd43
 
 	/* make sure that we have our own process local connection */
 	TransactionSnapshot snapshot = { 0 };
@@ -222,7 +169,8 @@
 		.src = &(copySpecs->sourceSnapshot.pgsql),
 		.dst = &dst,
 		.createExtensions = createExtensions,
-		.reqs = copySpecs->extRequirements
+		.reqs = copySpecs->extRequirements,
+		.copySpecs = copySpecs
 	};
 
 	if (!catalog_iter_s_extension(filtersDB,
@@ -233,18 +181,7 @@
 		return false;
 	}
 
-<<<<<<< HEAD
-		if (copydb_skip_extension(copySpecs, ext->extname))
-		{
-			continue;
-		}
-
-		if (createExtensions)
-		{
-			PQExpBuffer sql = createPQExpBuffer();
-=======
 	(void) pgsql_finish(&dst);
->>>>>>> 4f41dd43
 
 	if (!catalog_close_from_specs(copySpecs))
 	{
@@ -292,14 +229,7 @@
 {
 	SourceSequence seq = { 0 };
 
-<<<<<<< HEAD
-			if (!pgsql_execute(&dst, sql->data))
-			{
-				log_error("Failed to create extension \"%s\"", ext->extname);
-			}
-=======
 	strlcpy(seq.qname, qname, sizeof(seq.qname));
->>>>>>> 4f41dd43
 
 	if (!schema_get_sequence_value(src, &seq))
 	{
@@ -326,6 +256,12 @@
 	CopyExtensionsContext *context = (CopyExtensionsContext *) ctx;
 	PGSQL *src = context->src;
 	PGSQL *dst = context->dst;
+	CopyDataSpec *copySpecs = context->copySpecs;
+
+	if (copydb_skip_extension(copySpecs, ext->extname))
+	{
+		return true;
+	}
 
 	if (context->createExtensions)
 	{
@@ -357,47 +293,12 @@
 
 		log_info("Creating extension \"%s\"", ext->extname);
 
-<<<<<<< HEAD
-				CopyTableDataSpec tableSpecs = { 0 };
-
-				if (!prepareTableSpecsForExtension(&tableSpecs, copySpecs, config))
-				{
-					/* errors have already been logged */
-					return false;
-				}
-
-				/*
-				 * Skip tables that have been entirely done already on a previous run.
-				 */
-				bool isDone = false;
-
-				if (!copydb_table_create_lockfile(copySpecs, &tableSpecs, &isDone))
-				{
-					/* errors have already been logged */
-					return false;
-				}
-
-				if (isDone)
-				{
-					log_info("Skipping table %s (%u), already done on a previous run",
-							 tableSpecs.sourceTable->qname,
-							 tableSpecs.sourceTable->oid);
-					continue;
-				}
-
-				log_info("COPY extension \"%s\" "
-						 "configuration table \"%s\".\"%s\"",
-						 ext->extname,
-						 config->nspname,
-						 config->relname);
-=======
 		if (!pgsql_execute(dst, sql->data))
 		{
 			log_error("Failed to create extension \"%s\"", ext->extname);
 			(void) destroyPQExpBuffer(sql);
 			return false;
 		}
->>>>>>> 4f41dd43
 
 		(void) destroyPQExpBuffer(sql);
 	}
@@ -409,70 +310,6 @@
 		return false;
 	}
 
-<<<<<<< HEAD
-				PGSQL *src = &(copySpecs->sourceSnapshot.pgsql);
-				switch (config->relkind)
-				{
-					case 'r':
-					{
-						char *sqlTemplate = "(SELECT * FROM %s %s)";
-
-						size_t sqlLen =
-							strlen(sqlTemplate) +
-							strlen(qname) +
-							strlen(config->condition) +
-							1;
-
-						char *sql = (char *) calloc(sqlLen, sizeof(char));
-
-						sformat(sql, sqlLen, sqlTemplate, qname, config->condition);
-
-						bool truncate = false;
-						uint64_t bytesTransmitted = 0;
-
-						if (!pg_copy(src, &dst, sql, qname, truncate, &bytesTransmitted))
-						{
-							/* errors have already been logged */
-							return false;
-						}
-						break;
-					}
-					case 'S':
-					{
-						log_info("COPY extension \"%s\" "
-								"configuration sequence %s",
-								ext->extname,
-								qname);
-
-						if (!copydb_copy_ext_sequence(src,
-									&dst,
-									qname))
-						{
-							/* errors have already been logged */
-							return false;
-						}
-
-						break;
-					}
-					default:
-					{
-						/*
-						 * According to the PostgreSQL documentation, extension
-						 * configuration tables can only be of type table or
-						 * sequence.
-						 * https://www.postgresql.org/docs/current/extend-extensions.html#EXTEND-EXTENSIONS-CONFIG-TABLES
-						 */
-						log_error("Unexpected configuration type '%c' found "
-								  "for extension \"%s\" configuration table %s",
-								  (char) config->relkind,
-								  ext->extname,
-								  qname);
-						return false;
-					}
-				}
-
-				if (!copydb_mark_table_as_done(copySpecs, &tableSpecs))
-=======
 	if (ext->config.count > 0)
 	{
 		for (int i = 0; i < ext->config.count; i++)
@@ -484,6 +321,36 @@
 			sformat(qname, sizeof(qname), "%s.%s",
 					config->nspname,
 					config->relname);
+			CopyTableDataSpec tableSpecs = { 0 };
+
+			if (!prepareTableSpecsForExtension(&tableSpecs, copySpecs, config))
+			{
+				/* errors have already been logged */
+				return false;
+			}
+
+			/*
+			 * Skip tables that have been entirely done already on a previous run.
+			 */
+			bool isDone = false;
+
+			if (!copydb_table_create_lockfile(copySpecs,
+											  &tableSpecs,
+											  dst,
+											  &isDone))
+			{
+				/* errors have already been logged */
+				return false;
+			}
+
+			if (isDone)
+			{
+				log_info("Skipping table %s (%u), already done on a previous run",
+						 tableSpecs.sourceTable->qname,
+						 tableSpecs.sourceTable->oid);
+				continue;
+			}
+
 
 			switch (config->relkind)
 			{
@@ -531,7 +398,6 @@
 				}
 
 				default:
->>>>>>> 4f41dd43
 				{
 					/*
 					 * According to the PostgreSQL documentation, extension
@@ -547,6 +413,12 @@
 					return false;
 				}
 			}
+
+			if (!copydb_mark_table_as_done(copySpecs, &tableSpecs))
+			{
+				/* errors have already been logged */
+				return false;
+			}
 		}
 	}
 
@@ -610,11 +482,13 @@
 	return true;
 }
 
+
 /*
  * copydb_skip_extension checks if the extension should be skipped.
  * It returns true if the extension should be skipped, false otherwise.
  */
-bool copydb_skip_extension(CopyDataSpec *copySpecs, char *extname)
+bool
+copydb_skip_extension(CopyDataSpec *copySpecs, char *extname)
 {
 	if (copySpecs->skipExtensions)
 	{
@@ -622,7 +496,8 @@
 		return true;
 	}
 
-	SourceFilterExtensionList *filterExtensions = &(copySpecs->filters.excludeExtensionList);
+	SourceFilterExtensionList *filterExtensions =
+		&(copySpecs->filters.excludeExtensionList);
 	for (int i = 0; i < filterExtensions->count; i++)
 	{
 		SourceFilterExtension *filter = &(filterExtensions->array[i]);
