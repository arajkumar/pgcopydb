/*
 * src/bin/pgcopydb/ld_wal2json.c
 *     Implementation of a CLI to copy a database between two Postgres instances
 */

#include <errno.h>
#include <getopt.h>
#include <inttypes.h>
#include <sys/wait.h>
#include <unistd.h>

#include "postgres.h"
#include "postgres_fe.h"
#include "access/xlog_internal.h"
#include "access/xlogdefs.h"

#include "parson.h"

#include "catalog.h"
#include "cli_common.h"
#include "cli_root.h"
#include "copydb.h"
#include "env_utils.h"
#include "ld_stream.h"
#include "lock_utils.h"
#include "log.h"
#include "parsing_utils.h"
#include "pidfile.h"
#include "pg_utils.h"
#include "schema.h"
#include "signals.h"
#include "string_utils.h"
#include "summary.h"
#include "timescale.h"


typedef struct TestDecodingHeader
{
	const char *message;
	char qname[PG_NAMEDATALEN_FQ];
	LogicalMessageRelation table;
	StreamAction action;
	int offset;                 /* end of metadata section */
	int pos;
	bool eom;              /* set to true when parser reaches end-of-message */
} TestDecodingHeader;


typedef struct TestDecodingColumns
{
	uint32_t oid;
	char *colnameStart;
	int colnameLen;
	char *valueStart;
	int valueLen;

	struct TestDecodingColumns *next;
} TestDecodingColumns;


static bool parseTestDecodingMessageHeader(TestDecodingHeader *header,
										   const char *message);

static bool parseTestDecodingInsertMessage(StreamContext *privateContext,
										   TestDecodingHeader *header);

static bool parseTestDecodingUpdateMessage(StreamContext *privateContext,
										   TestDecodingHeader *header);

static bool parseTestDecodingDeleteMessage(StreamContext *privateContext,
										   TestDecodingHeader *header);

static bool SetColumnNamesAndValues(LogicalMessageTuple *tuple,
									TestDecodingHeader *header);

static bool parseNextColumn(TestDecodingColumns *cols,
							TestDecodingHeader *header);

static bool listToTuple(LogicalMessageTuple *tuple,
						TestDecodingColumns *cols,
						int count);

static bool prepareUpdateTuppleArrays(StreamContext *privateContext,
									  TestDecodingHeader *header);


/*
 * prepareWal2jsonMessage prepares our internal JSON entry from a test_decoding
 * message. At this stage we only escape the message as a proper JSON string.
 */
bool
prepareTestDecodingMessage(LogicalStreamContext *context)
{
	StreamContext *privateContext = (StreamContext *) context->private;

	/* jsonify the message as-is */
	JSON_Value *js = json_value_init_object();
	JSON_Object *jsobj = json_value_get_object(js);

	json_object_set_string(jsobj, "message", context->buffer);

	char *jsonstr =
		json_serialize_to_string(
			json_object_get_value(jsobj, "message"));

	privateContext->metadata.jsonBuffer = strdup(jsonstr);

	if (privateContext->metadata.jsonBuffer == NULL)
	{
		log_error(ALLOCATION_FAILED_ERROR);
		return false;
	}

	json_free_serialized_string(jsonstr);

	return true;
}


/*
 * parseTestDecodingMessageActionAndXid retrieves the XID from the logical
 * replication message found in the buffer as received from the test_decoding
 * output plugin.
 *
 * Not all messages are supposed to have the XID information.
 *
 *  INPUT: test_decoding raw message
 * OUTPUT: pgcopydb LogicalMessageMetadata structure
 */
bool
parseTestDecodingMessageActionAndXid(LogicalStreamContext *context)
{
	StreamContext *privateContext = (StreamContext *) context->private;
	LogicalMessageMetadata *metadata = &(privateContext->metadata);

	char *begin = strstr(context->buffer, "BEGIN ");
	char *commit = strstr(context->buffer, "COMMIT ");
	char *table = strstr(context->buffer, "table ");

	if (context->buffer == begin)
	{
		metadata->action = STREAM_ACTION_BEGIN;

		int s = strlen("BEGIN ");

		if (!stringToUInt32(begin + s, &(metadata->xid)))
		{
			log_error("Failed to parse XID \"%s\"", begin + s);
			return false;
		}
	}
	else if (context->buffer == commit)
	{
		metadata->action = STREAM_ACTION_COMMIT;

		int s = strlen("COMMIT ");

		if (!stringToUInt32(commit + s, &(metadata->xid)))
		{
			log_error("Failed to parse XID \"%s\"", commit + s);
			return false;
		}
	}
	else if (context->buffer == table)
	{
		TestDecodingHeader header = { 0 };

		if (!parseTestDecodingMessageHeader(&header, context->buffer))
		{
			/* errors have already been logged */
			return false;
		}

		if (strcmp(header.table.nspname, "pgcopydb") == 0)
		{
			log_debug("Filtering out message for schema \"%s\": %s",
					  header.table.nspname,
					  context->buffer);
			metadata->filterOut = true;
		}

		if (!timescale_allow_relation(header.nspname, header.relname))
		{
			log_warn("Filtering out message action %s for %s.%s",
					 StreamActionToString(header.action),
					 header.nspname, header.relname);

			metadata->filterOut = true;
		}

		metadata->action = header.action;
	}
	else
	{
		log_error("Failed to parse test_decoding message: %s", context->buffer);
		return false;
	}

	return true;
}


#define TD_OLD_KEY "old-key: "
#define TD_OLD_KEY_LEN strlen(TD_OLD_KEY)
#define TD_FOUND_OLD_KEY(ptr) (strncmp(ptr, TD_OLD_KEY, TD_OLD_KEY_LEN) == 0)

#define TD_NEW_TUPLE "new-tuple: "
#define TD_NEW_TUPLE_LEN strlen(TD_NEW_TUPLE)
#define TD_FOUND_NEW_TUPLE(ptr) (strncmp(ptr, TD_NEW_TUPLE, TD_NEW_TUPLE_LEN) == 0)


/*
 * parseTestDecodingMessage parses a message as emitted by test_decoding into
 * our own internal representation, that can be later output as SQL text.
 *
 * The test_decoding message is found in the "message" key of the given JSON
 * object, and the metadata parts of the message have been parsed previously
 * and are available in the pgcopydb JSON keys (action, xid, lsn, timestamp).
 *
 * In this function (parseTestDecodingMessage) we parse the message part.
 *
 *  INPUT: pgcopydb's own JSON format (action, xid, lsn, timestamp, message)
 * OUTPUT: pgcopydb LogicalTransactionStatement structure
 */
bool
parseTestDecodingMessage(StreamContext *privateContext,
						 char *message,
						 JSON_Value *json)
{
	LogicalTransactionStatement *stmt = privateContext->stmt;
	LogicalMessageMetadata *metadata = &(privateContext->metadata);

	JSON_Object *jsobj = json_value_get_object(json);
	TestDecodingHeader header = { 0 };

	/* extract the test_decoding raw message */
	const char *td_message = json_object_get_string(jsobj, "message");

	if (!parseTestDecodingMessageHeader(&header, td_message))
	{
		/* errors have already been logged */
		return false;
	}

	switch (metadata->action)
	{
		case STREAM_ACTION_BEGIN:
		case STREAM_ACTION_COMMIT:
		case STREAM_ACTION_SWITCH:
		case STREAM_ACTION_KEEPALIVE:
		{
			log_error("BUG: parseTestDecodingMessage received action %c",
					  metadata->action);
			return false;
		}

		case STREAM_ACTION_TRUNCATE:
		{
			stmt->stmt.truncate.table = header.table;

			break;
		}

		case STREAM_ACTION_INSERT:
		{
			stmt->stmt.insert.table = header.table;
			if (!parseTestDecodingInsertMessage(privateContext, &header))
			{
				log_error("Failed to parse test_decoding INSERT message: %s",
						  header.message);
				return false;
			}

			break;
		}

		case STREAM_ACTION_UPDATE:
		{
			stmt->stmt.update.table = header.table;
			if (!parseTestDecodingUpdateMessage(privateContext, &header))
			{
				log_error("Failed to parse test_decoding UPDATE message: %s",
						  header.message);
				return false;
			}
			break;
		}

		case STREAM_ACTION_DELETE:
		{
			stmt->stmt.delete.table = header.table;
			if (!parseTestDecodingDeleteMessage(privateContext, &header))
			{
				log_error("Failed to parse test_decoding DELETE message: %s",
						  header.message);
				return false;
			}

			break;
		}

		default:
		{
			log_error("Unknown message action %d", metadata->action);
			return false;
		}
	}

	return true;
}


/*
 * parseTestDecodingMessageHeader parses a raw test_decoding message to find
 * the header information only. It stops after having parsed the target table
 * qualified name and the action type (INSERT/UPDATE/DELETE/TRUNCATE), and
 * registers the offset when the rest of the message starts.
 */
static bool
parseTestDecodingMessageHeader(TestDecodingHeader *header, const char *message)
{
	header->message = message;

	/*
	 * Parse the test_decoding message "header" only at the moment:
	 *
	 * table public.payment_p2022_07: UPDATE:
	 *       ^     ^                ^ ^     ^
	 *      idp   dot             sep acp   end
	 */
	char *idp = (char *) message + strlen("table ");
	char *dot = strchr(idp, '.');
	char *sep = strchr(idp, ':');
	char *acp = sep + 2;    /* skip ": " */
	char *end = strchr(acp, ':');

	/* skip the last ":" of the header in the offset */
	header->offset = (end - message + 1) + 1;

	bool quoted = *idp == '"';

	if (quoted)
	{
		char ident[BUFSIZE] = { 0 };
		strlcpy(ident, idp, sep - idp);

		log_error("Failed to parse quoted qualified identifer %s", ident);
		return false;
	}

	/*
	 * The table schema.name is already escaped by the plugin using PostgreSQL's
	 * internal quote_identifier function (see
	 * https://github.com/postgres/postgres/blob/8793c600/contrib/test_decoding/test_decoding.c#L627-L632).
	 * The result slightly differs from that of PQescapeIdentifier, as it does
	 * not add quotes around the schema.name when they are not necessary. Here
	 * are some possible outputs:
	 * - public.hello
	 * - "Public".hello
	 * - "sp $cial"."t ablE"
	 */
	header->table.nspname = strndup(idp, dot - idp);
	header->table.relname = strndup(dot + 1, sep - dot - 1);

<<<<<<< HEAD
=======
	sformat(header->qname, sizeof(header->qname), "%s.%s",
			header->table.nspname,
			header->table.relname);

>>>>>>> 4f41dd43
	/* now grab the action */
	char action[BUFSIZE] = { 0 };
	strlcpy(action, acp, end - acp + 1);

	if (strcmp(action, "INSERT") == 0)
	{
		header->action = STREAM_ACTION_INSERT;
	}
	else if (strcmp(action, "UPDATE") == 0)
	{
		header->action = STREAM_ACTION_UPDATE;
	}
	else if (strcmp(action, "DELETE") == 0)
	{
		header->action = STREAM_ACTION_DELETE;
	}
	else if (strcmp(action, "TRUNCATE") == 0)
	{
		header->action = STREAM_ACTION_TRUNCATE;
	}
	else
	{
		log_error("Failed to parse unknown test_decoding "
				  "message action \"%s\" in: %s",
				  action,
				  message);
		return false;
	}

	/* Map if the relation is chunk */
	if (timescale_is_chunk(header->nspname, header->relname) &&
		header->action != STREAM_ACTION_TRUNCATE)
	{
		if (!timescale_chunk_to_hypertable(header->nspname,
										   header->relname,
										   header->nspname,
										   header->relname))
		{
			log_error("Failed to map chunk %s.%s to hypertable",
					  header->nspname, header->relname);
			return false;
		}
	}

	sformat(header->qname, sizeof(header->qname), "%s.%s",
			header->nspname,
			header->relname);

	return true;
}


/*
 * parseTestDecodingInsertMessage is called to parse an INSERT message from the
 * test_decoding logical decoding plugin.
 */
static bool
parseTestDecodingInsertMessage(StreamContext *privateContext,
							   TestDecodingHeader *header)
{
	LogicalTransactionStatement *stmt = privateContext->stmt;

	stmt->stmt.insert.new.count = 1;
	stmt->stmt.insert.new.array =
		(LogicalMessageTuple *) calloc(1, sizeof(LogicalMessageTuple));

	if (stmt->stmt.insert.new.array == NULL)
	{
		log_error(ALLOCATION_FAILED_ERROR);
		return false;
	}

	header->pos = header->offset;

	LogicalMessageTuple *tuple = &(stmt->stmt.insert.new.array[0]);

	if (!SetColumnNamesAndValues(tuple, header))
	{
		log_error("Failed to parse INSERT columns for logical "
				  "message %s",
				  header->message);
		return false;
	}

	return true;
}


/*
 * parseTestDecodingUpdateMessage is called to parse an UPDATE message from the
 * test_decoding logical decoding plugin.
 */
static bool
parseTestDecodingUpdateMessage(StreamContext *privateContext,
							   TestDecodingHeader *header)
{
	LogicalTransactionStatement *stmt = privateContext->stmt;

	stmt->stmt.update.old.count = 1;
	stmt->stmt.update.new.count = 1;

	stmt->stmt.update.old.array =
		(LogicalMessageTuple *) calloc(1, sizeof(LogicalMessageTuple));

	stmt->stmt.update.new.array =
		(LogicalMessageTuple *) calloc(1, sizeof(LogicalMessageTuple));

	if (stmt->stmt.update.old.array == NULL ||
		stmt->stmt.update.new.array == NULL)
	{
		log_error(ALLOCATION_FAILED_ERROR);
		return false;
	}

	/*
	 * test_decoding UPDATE message may starts with old-key: entries.
	 */
	if (TD_FOUND_OLD_KEY(header->message + header->offset))
	{
		header->pos = header->offset + TD_OLD_KEY_LEN;

		LogicalMessageTuple *old = &(stmt->stmt.update.old.array[0]);

		if (!SetColumnNamesAndValues(old, header))
		{
			log_error("Failed to parse UPDATE old-key columns for logical "
					  "message %s",
					  header->message);
			return false;
		}

		/*
		 * test_decoding UPDATE message then has "new-tuple: " entries.
		 */
		if (!TD_FOUND_NEW_TUPLE(header->message + header->pos))
		{
			log_error("Failed to find new-tuple in UPDATE message: %s",
					  header->message);
			return false;
		}

		header->pos = header->pos + TD_NEW_TUPLE_LEN;

		LogicalMessageTuple *new = &(stmt->stmt.update.new.array[0]);

		if (!SetColumnNamesAndValues(new, header))
		{
			log_error("Failed to parse UPDATE new-tuple columns for logical "
					  "message %s",
					  header->message);
			return false;
		}
	}
	else
	{
		/*
		 * Here we have an update message without old-key: entries.
		 *
		 * We have to look-up the table by nspname.relname in our internal
		 * catalogs, and then figure out which columns in the UPDATE message
		 * are a pkey column (WHERE clause) and which are not (SET clause).
		 */
		header->pos = header->offset;

		if (!prepareUpdateTuppleArrays(privateContext, header))
		{
			log_error("Failed to parse UPDATE new-tuple columns for logical "
					  "message %s",
					  header->message);
			return false;
		}

		return true;
	}

	return true;
}


/*
 * parseTestDecodingDeleteMessage is called to parse an DELETE message from the
 * test_decoding logical decoding plugin.
 */
static bool
parseTestDecodingDeleteMessage(StreamContext *privateContext,
							   TestDecodingHeader *header)
{
	LogicalTransactionStatement *stmt = privateContext->stmt;

	stmt->stmt.delete.old.count = 1;
	stmt->stmt.delete.old.array =
		(LogicalMessageTuple *) calloc(1, sizeof(LogicalMessageTuple));

	if (stmt->stmt.update.old.array == NULL)
	{
		log_error(ALLOCATION_FAILED_ERROR);
		return false;
	}

	header->pos = header->offset;

	LogicalMessageTuple *tuple = &(stmt->stmt.delete.old.array[0]);

	if (!SetColumnNamesAndValues(tuple, header))
	{
		log_error("Failed to parse DELETE columns for logical "
				  "message %s",
				  header->message);
		return false;
	}

	return true;
}


/*
 * SetColumnNames parses the "columns" (or "identity") JSON object from a
 * wal2json logical replication message and fills-in our internal
 * representation for a tuple.
 */
static bool
SetColumnNamesAndValues(LogicalMessageTuple *tuple, TestDecodingHeader *header)
{
	log_trace("SetColumnNamesAndValues: %c %s",
			  header->action,
			  header->message + header->pos);

	TestDecodingColumns *cols =
		(TestDecodingColumns *) calloc(1, sizeof(TestDecodingColumns));

	if (cols == NULL)
	{
		log_error(ALLOCATION_FAILED_ERROR);
		return false;
	}

	cols->next = NULL;

	TestDecodingColumns *cur = cols;
	int count = 0;

	while (!header->eom)
	{
		if (!parseNextColumn(cur, header))
		{
			/* errors have already been logged */
			return false;
		}

		/* when we find "new-tuple: " */
		if (!header->eom && cur->colnameStart == NULL)
		{
			break;
		}

		++count;

		/* that might have been the last column */
		if (header->eom)
		{
			break;
		}

		/* if that was not the last column, prepare the next one */
		TestDecodingColumns *next =
			(TestDecodingColumns *) calloc(1, sizeof(TestDecodingColumns));

		if (next == NULL)
		{
			log_error(ALLOCATION_FAILED_ERROR);
			return false;
		}

		next->next = NULL;
		cur->next = next;
		cur = next;
	}

	/*
	 * Transform the internal TestDecodingColumns linked-list into our internal
	 * representation for DML tuples, which is output plugin independant.
	 */
	if (!listToTuple(tuple, cols, count))
	{
		log_error("Failed to convert test_decoding column to tuple");
		return false;
	}

	return true;
}


/*
 * parseNextColumn parses the next test_decoding column value from the raw
 * message. The parsing starts at the current header->pos offset, and updates
 * the header->pos to the end of the section parsed.
 *
 *  payment_id[integer]:23757
 *  payment_date[timestamp with time zone]:'2022-02-11 03:52:25.634006+00'
 */
static bool
parseNextColumn(TestDecodingColumns *cols,
				TestDecodingHeader *header)
{
	char *ptr = (char *) (header->message + header->pos);

	if (ptr == NULL || *ptr == '\0')
	{
		header->eom = true;
		return true;
	}

	/* we need to be careful and not parse "new-tuple: " as a column name */
	if (header->action == STREAM_ACTION_UPDATE && TD_FOUND_NEW_TUPLE(ptr))
	{
		/* return true with colnameStart still set to NULL */
		return true;
	}

	/* search for data type name separators (open/close, or A/B) */
	char *typA = strchr(ptr, '[');
	char *typB = typA != NULL ? strchr(typA, ']') : NULL;

	/*
	 * Postgres array data types are spelled like: "text[]". In test_decoding
	 * we might then see data types like in the following example:
	 *
	 *   f2[text[]]:'{incididunt,ut,labore,et,dolore,magna}'
	 */
	if (typB != NULL && *typB != '\0' && *(typB - 1) == '[' && *(typB + 1) == ']')
	{
		/* skip [], go to the next one in "[text[]]" */
		++typB;
	}

	if (typA == NULL || typB == NULL)
	{
		log_error("Failed to parse test_decoding column name and "
				  "type at offset %d in message:", header->pos);

		log_error("%s", header->message);
		log_error("%*s", header->pos, "^");

		return false;
	}

	/*
	 * At the moment we specialize our processing only for text strings, which
	 * we receive single-quoted and following C-Style Escapes, but without the
	 * E prefix.
	 */
	char *typStart = typA + 1;
	int typLen = (int) ((typB - typA) - 1);
	char typname[PG_NAMEDATALEN] = { 0 };

	sformat(typname, sizeof(typname), "%.*s", typLen, typStart);

	if (streq(typname, "text"))
	{
		cols->oid = TEXTOID;
	}

	cols->colnameStart = ptr;
	cols->colnameLen = typA - ptr;

	log_trace("parseNextColumn[%s]: \"%.*s\"",
			  typname,
			  cols->colnameLen,
			  cols->colnameStart);

	/* skip the typename and the closing ] and the following : */
	ptr = typB + 1 + 1;
	header->pos = ptr - header->message;

	/*
	 * Parse standard-conforming string.
	 */
	if (*ptr == '\'')
	{
		/* skip the opening single-quote now */
		char *cur = ptr + 1;

		for (; *cur != '\0'; cur++)
		{
			char *nxt = cur + 1;

			if (*cur == '\'' && *nxt == '\'')
			{
				++cur;
			}
			else if (*cur == '\'')
			{
				break;
			}
		}

		if (*cur == '\0')
		{
			log_error("Failed to parse quoted value "
					  "for column \"%.*s\" in message: %s",
					  cols->colnameLen,
					  cols->colnameStart,
					  header->message);
			return false;
		}

		/* now skip closing single quote */
		++cur;

		/* do not capture the quotes */
		cols->valueStart = ptr + 1;
		cols->valueLen = (cur - 1) - (ptr + 1);

		/* advance the ptr to past the value, skip the next space */
		ptr = cur;
		header->pos = ptr - header->message + 1;

		log_trace("parseNextColumn: quoted value: %.*s %s",
				  cols->valueLen,
				  cols->valueStart,
				  *ptr == '\0' ? "(eom)" : "");
	}

	/*
	 * Parse BITOID or VARBITOID string literals
	 */
	else if (*ptr == 'B')
	{
		/* skip B and ' */
		char *start = ptr + 2;
		char *end = strchr(start, '\'');

		if (end == NULL)
		{
			log_error("Failed to parse bit string literal: %s", ptr);
			return false;
		}

		/* do not capture the quotes */
		cols->valueStart = start;
		cols->valueLen = end - start;

		/* advance to past the value, skip the next space */
		ptr = end + 1;
		header->pos = ptr - header->message + 1;

		log_trace("parseNextColumn: bit string value: %.*s",
				  cols->valueLen,
				  cols->valueStart);
	}
	else
	{
		cols->valueStart = ptr;

		/*
		 * All columns (but the last one) are separated by a space character.
		 */
		char *spc = strchr(ptr, ' ');

		if (spc != NULL)
		{
			header->pos = spc - header->message + 1;
			cols->valueLen = spc - ptr;
		}
		else
		{
			/* last column */
			header->eom = true;

			header->pos = strlen(header->message) - 1;
			cols->valueLen = strlen(cols->valueStart);
		}

		/* advance to past the value, skip the next space */
		ptr = (char *) (header->message + header->pos + 1);

		log_trace("parseNextColumn: raw value: %.*s",
				  cols->valueLen,
				  cols->valueStart);
	}

	if (*ptr == '\0')
	{
		header->eom = true;
	}

	return true;
}


/*
 * listToTuple transforms the test_decoding linked-list output from the parser
 * into our internal data structure for a tuple.
 */
static bool
listToTuple(LogicalMessageTuple *tuple, TestDecodingColumns *cols, int count)
{
	if (!AllocateLogicalMessageTuple(tuple, count))
	{
		/* errors have already been logged */
		return false;
	}

	LogicalMessageValues *values = &(tuple->values.array[0]);

	/*
	 * Now that our memory areas are allocated and initialized to zeroes, fill
	 * them in with the values from the JSON message.
	 */
	int i = 0;
	TestDecodingColumns *cur = cols;

	for (; i < count && cur != NULL; cur = cur->next, i++)
	{
		LogicalMessageValue *valueColumn = &(values->array[i]);

		tuple->columns[i] = strndup(cur->colnameStart, cur->colnameLen);
		valueColumn->oid = TEXTOID;

		if (cur->valueStart == NULL)
		{
			log_error("BUG: listToTuple current value is NULL for \"%s\"",
					  tuple->columns[i]);
			return false;
		}

		/* strlen("null") == 4 */
		if (strncmp(cur->valueStart, "null", 4) == 0)
		{
			valueColumn->isNull = true;
		}
		else if (cur->oid == TEXTOID)
		{
			/*
			 * Internally store the string non-quoted, so that the ld_transform
			 * module has a chance of preparing the quoted string with C-Style
			 * escapes correctly.
			 *
			 * The test-decoding module escapes the single-quotes the standard
			 * way by doubling them. Unescape the single-quotes here.
			 */
			valueColumn->isQuoted = false;

			int len = cur->valueLen;
			valueColumn->val.str = (char *) calloc(len + 1, sizeof(char));

			if (valueColumn->val.str == NULL)
			{
				log_error(ALLOCATION_FAILED_ERROR);
				return false;
			}

			/* copy the string contents without the surrounding quotes */
			for (int pidx = 0, vidx = 0; pidx < cur->valueLen; pidx++)
			{
				char *ptr = cur->valueStart + pidx;
				char *nxt = cur->valueStart + pidx + 1;

				/* unescape the single-quotes */
				if (*ptr == '\'' && *nxt == '\'')
				{
					continue;
				}

				valueColumn->val.str[vidx++] = *ptr;
			}
		}
		else
		{
			valueColumn->val.str = strndup(cur->valueStart, cur->valueLen);
			valueColumn->isQuoted = true;

			if (valueColumn->val.str == NULL)
			{
				log_error(ALLOCATION_FAILED_ERROR);
				return false;
			}
		}
	}

	return true;
}


/*
 * prepareUpdateTuppleArrays prepares an UPDATE message Tuple Arrays when we
 * parse an UPDATE message that does not have old-key: and new-key: elements.
 * We then need to look-up our catalogs to see which columns are part of the
 * identity (WHERE clause) and which columns should be in the SET clause.
 */
static bool
prepareUpdateTuppleArrays(StreamContext *privateContext,
						  TestDecodingHeader *header)
{
	LogicalTransactionStatement *stmt = privateContext->stmt;

	/*
	 * First parse all the columns of the UPDATE message in a single
	 * LogicalMessageTuple. Then we can lookup for column attributes.
	 */
	LogicalMessageTuple *cols =
		(LogicalMessageTuple *) calloc(1, sizeof(LogicalMessageTuple));

	if (!SetColumnNamesAndValues(cols, header))
	{
		log_error("Failed to parse UPDATE columns for logical message %s",
				  header->message);
		return false;
	}

	/*
	 * Now lookup our internal catalogs to find out for every column if it is
	 * part of the pkey definition (WHERE clause) or not (SET clause).
	 */
	DatabaseCatalog *sourceDB = privateContext->sourceDB;

	SourceTable *table = (SourceTable *) calloc(1, sizeof(SourceTable));

	if (table == NULL)
	{
		log_error(ALLOCATION_FAILED_ERROR);
		return false;
	}

	if (!catalog_lookup_s_table_by_name(sourceDB,
										header->table.nspname,
										header->table.relname,
										table))
	{
		/* errors have already been logged */
		return false;
	}

	if (table->oid == 0)
	{
		log_error("Failed to parse decoding message for UPDATE on "
				  "table %s which is not in our catalogs",
				  table->qname);
		return false;
	}

	/* FIXME: lookup for the attribute in the SQLite database directly */
	if (!catalog_s_table_fetch_attrs(sourceDB, table))
	{
		log_error("Failed to fetch table %s attribute list, "
				  "see above for details",
				  table->qname);
		return false;
	}

	int columnCount = cols->values.array[0].cols;
	bool *pkeyArray = NULL;

	int oldCount = 0;
	int newCount = 0;

	if (0 < columnCount)
	{
		pkeyArray = (bool *) calloc(columnCount, sizeof(bool));

		if (pkeyArray == NULL)
		{
			log_error(ALLOCATION_FAILED_ERROR);
			return false;
		}

		for (int c = 0; c < columnCount; c++)
		{
			const char *colname = cols->columns[c];

			SourceTableAttribute attribute = { 0 };

			if (!catalog_lookup_s_attr_by_name(sourceDB,
											   table->oid,
											   colname,
											   &attribute))
			{
				log_error("Failed to lookup for table %s attribute %s in our "
						  "internal catalogs, see above for details",
						  table->qname,
						  colname);
				return false;
			}

			if (attribute.attnum > 0)
			{
				pkeyArray[c] = attribute.attisprimary;
			}

			if (pkeyArray[c])
			{
				++oldCount;
			}
			else
			{
				++newCount;
			}
		}
	}

	if (oldCount == 0)
	{
		log_error("Failed to parse decoding message for UPDATE on "
				  "table %s: WHERE clause columns not found",
				  table->qname);
		return false;
	}

	if (newCount == 0)
	{
		log_error("Failed to parse decoding message for UPDATE on "
				  "table %s: SET clause columns not found",
				  table->qname);
		return false;
	}

	/*
	 * Now that we know for each key if it's a pkey (identity, WHERE
	 * clause, old-key) or a new value (columns, SET clause), dispatch the
	 * columns accordingly.
	 */
	LogicalMessageTuple *old = &(stmt->stmt.update.old.array[0]);
	LogicalMessageTuple *new = &(stmt->stmt.update.new.array[0]);

	if (!AllocateLogicalMessageTuple(old, oldCount) ||
		!AllocateLogicalMessageTuple(new, newCount))
	{
		/* errors have already been logged */
		return false;
	}

	int oldPos = 0;
	int newPos = 0;

	for (int c = 0; c < columnCount; c++)
	{
		const char *colname = cols->columns[c];

		/* we lack multi-values support at the moment, so... */
		if (cols->values.count != 1)
		{
			log_error("BUG in prepareUpdateTuppleArrays: cols->values.count"
					  "is %d",
					  cols->values.count);
			return false;
		}

		if (pkeyArray[c])
		{
			old->columns[oldPos] = strdup(colname);
			old->values.array[0].array[oldPos] = cols->values.array[0].array[c];

			++oldPos;
		}
		else
		{
			new->columns[newPos] = strdup(colname);
			new->values.array[0].array[newPos] = cols->values.array[0].array[c];

			++newPos;
		}

		/* avoid double-free now */
		cols->values.array[0].array[c].val.str = NULL;
	}

	return true;
}<|MERGE_RESOLUTION|>--- conflicted
+++ resolved
@@ -179,11 +179,11 @@
 			metadata->filterOut = true;
 		}
 
-		if (!timescale_allow_relation(header.nspname, header.relname))
+		if (!timescale_allow_relation(header.table.nspname, header.table.relname))
 		{
 			log_warn("Filtering out message action %s for %s.%s",
 					 StreamActionToString(header.action),
-					 header.nspname, header.relname);
+					 header.table.nspname, header.table.relname);
 
 			metadata->filterOut = true;
 		}
@@ -362,13 +362,6 @@
 	header->table.nspname = strndup(idp, dot - idp);
 	header->table.relname = strndup(dot + 1, sep - dot - 1);
 
-<<<<<<< HEAD
-=======
-	sformat(header->qname, sizeof(header->qname), "%s.%s",
-			header->table.nspname,
-			header->table.relname);
-
->>>>>>> 4f41dd43
 	/* now grab the action */
 	char action[BUFSIZE] = { 0 };
 	strlcpy(action, acp, end - acp + 1);
@@ -399,23 +392,28 @@
 	}
 
 	/* Map if the relation is chunk */
-	if (timescale_is_chunk(header->nspname, header->relname) &&
+	char nspname[PG_NAMEDATALEN] = { 0 };
+	char relname[PG_NAMEDATALEN] = { 0 };
+
+	if (timescale_is_chunk(header->table.nspname, header->table.relname) &&
 		header->action != STREAM_ACTION_TRUNCATE)
 	{
-		if (!timescale_chunk_to_hypertable(header->nspname,
-										   header->relname,
-										   header->nspname,
-										   header->relname))
+		if (!timescale_chunk_to_hypertable(header->table.nspname,
+										   header->table.relname,
+										   nspname,
+										   relname))
 		{
 			log_error("Failed to map chunk %s.%s to hypertable",
-					  header->nspname, header->relname);
-			return false;
-		}
+					  header->table.nspname, header->table.relname);
+			return false;
+		}
+		strlcpy(header->table.nspname, nspname, sizeof(nspname));
+		strlcpy(header->table.relname, relname, sizeof(relname));
 	}
 
 	sformat(header->qname, sizeof(header->qname), "%s.%s",
-			header->nspname,
-			header->relname);
+			header->table.nspname,
+			header->table.relname);
 
 	return true;
 }
