/*
 * src/bin/pgcopydb/ld_wal2json.c
 *     Implementation of a CLI to copy a database between two Postgres instances
 */

#include <errno.h>
#include <getopt.h>
#include <inttypes.h>
#include <sys/wait.h>
#include <unistd.h>

#include "postgres.h"
#include "postgres_fe.h"
#include "access/xlog_internal.h"
#include "access/xlogdefs.h"

#include "parson.h"

#include "catalog.h"
#include "cli_common.h"
#include "cli_root.h"
#include "copydb.h"
#include "env_utils.h"
#include "ld_stream.h"
#include "lock_utils.h"
#include "log.h"
#include "parsing_utils.h"
#include "pidfile.h"
#include "pg_utils.h"
#include "schema.h"
#include "signals.h"
#include "string_utils.h"
#include "summary.h"
#include "timescale.h"


typedef struct TestDecodingHeader
{
	const char *message;
	char qname[PG_NAMEDATALEN_FQ];
	LogicalMessageRelation table;
	StreamAction action;
	int offset;                 /* end of metadata section */
	int pos;
	bool eom;              /* set to true when parser reaches end-of-message */
} TestDecodingHeader;


typedef struct TestDecodingColumns
{
	uint32_t oid;
	char *colnameStart;
	int colnameLen;
	char *valueStart;
	int valueLen;

	struct TestDecodingColumns *next;
} TestDecodingColumns;


static bool parseTestDecodingMessageHeader(TestDecodingHeader *header,
										   const char *message);

static bool parseTestDecodingInsertMessage(StreamContext *privateContext,
										   TestDecodingHeader *header);

static bool parseTestDecodingUpdateMessage(StreamContext *privateContext,
										   TestDecodingHeader *header);

static bool parseTestDecodingDeleteMessage(StreamContext *privateContext,
										   TestDecodingHeader *header);

static bool SetColumnNamesAndValues(LogicalMessageTuple *tuple,
									TestDecodingHeader *header);

static bool parseNextColumn(TestDecodingColumns *cols,
							TestDecodingHeader *header);

static bool listToTuple(LogicalMessageTuple *tuple,
						TestDecodingColumns *cols,
						int count);

static bool prepareUpdateTuppleArrays(StreamContext *privateContext,
									  TestDecodingHeader *header);


/*
 * prepareWal2jsonMessage prepares our internal JSON entry from a test_decoding
 * message. At this stage we only escape the message as a proper JSON string.
 */
bool
prepareTestDecodingMessage(LogicalStreamContext *context)
{
	StreamContext *privateContext = (StreamContext *) context->private;

	/* jsonify the message as-is */
	JSON_Value *js = json_value_init_object();
	JSON_Object *jsobj = json_value_get_object(js);

	json_object_set_string(jsobj, "message", context->buffer);

	char *jsonstr =
		json_serialize_to_string(
			json_object_get_value(jsobj, "message"));

	privateContext->metadata.jsonBuffer = strdup(jsonstr);

	if (privateContext->metadata.jsonBuffer == NULL)
	{
		log_error(ALLOCATION_FAILED_ERROR);
		return false;
	}

	json_free_serialized_string(jsonstr);

	return true;
}


/*
 * parseTestDecodingMessageActionAndXid retrieves the XID from the logical
 * replication message found in the buffer as received from the test_decoding
 * output plugin.
 *
 * Not all messages are supposed to have the XID information.
 *
 *  INPUT: test_decoding raw message
 * OUTPUT: pgcopydb LogicalMessageMetadata structure
 */
bool
parseTestDecodingMessageActionAndXid(LogicalStreamContext *context)
{
	StreamContext *privateContext = (StreamContext *) context->private;
	LogicalMessageMetadata *metadata = &(privateContext->metadata);

	char *begin = strstr(context->buffer, "BEGIN ");
	char *commit = strstr(context->buffer, "COMMIT ");
	char *table = strstr(context->buffer, "table ");

	if (context->buffer == begin)
	{
		metadata->action = STREAM_ACTION_BEGIN;

		int s = strlen("BEGIN ");

		if (!stringToUInt32(begin + s, &(metadata->xid)))
		{
			log_error("Failed to parse XID \"%s\"", begin + s);
			return false;
		}
	}
	else if (context->buffer == commit)
	{
		metadata->action = STREAM_ACTION_COMMIT;

		int s = strlen("COMMIT ");

		if (!stringToUInt32(commit + s, &(metadata->xid)))
		{
			log_error("Failed to parse XID \"%s\"", commit + s);
			return false;
		}
	}
	else if (context->buffer == table)
	{
		TestDecodingHeader header = { 0 };

		if (!parseTestDecodingMessageHeader(&header, context->buffer))
		{
			/* errors have already been logged */
			return false;
		}

		if (strcmp(header.table.nspname, "pgcopydb") == 0)
		{
			log_debug("Filtering out message for schema \"%s\": %s",
					  header.table.nspname,
					  context->buffer);
			metadata->filterOut = true;
		}

		if (!timescale_allow_relation(header.table.nspname, header.table.relname))
		{
			log_warn("Filtering out message action %s for %s.%s",
					 StreamActionToString(header.action),
					 header.table.nspname, header.table.relname);

			metadata->filterOut = true;
		}

		if (header.action == STREAM_ACTION_TRUNCATE &&
			timescale_is_chunk(header.nspname, header.relname))
		{
			log_warn("Filtering out message action TRUNCATE for %s.%s",
					 header.nspname, header.relname);

			metadata->filterOut = true;
		}

		metadata->action = header.action;
	}
	else
	{
		log_error("Failed to parse test_decoding message: %s", context->buffer);
		return false;
	}

	return true;
}


#define TD_OLD_KEY "old-key: "
#define TD_OLD_KEY_LEN strlen(TD_OLD_KEY)
#define TD_FOUND_OLD_KEY(ptr) (strncmp(ptr, TD_OLD_KEY, TD_OLD_KEY_LEN) == 0)

#define TD_NEW_TUPLE "new-tuple: "
#define TD_NEW_TUPLE_LEN strlen(TD_NEW_TUPLE)
#define TD_FOUND_NEW_TUPLE(ptr) (strncmp(ptr, TD_NEW_TUPLE, TD_NEW_TUPLE_LEN) == 0)


/*
 * parseTestDecodingMessage parses a message as emitted by test_decoding into
 * our own internal representation, that can be later output as SQL text.
 *
 * The test_decoding message is found in the "message" key of the given JSON
 * object, and the metadata parts of the message have been parsed previously
 * and are available in the pgcopydb JSON keys (action, xid, lsn, timestamp).
 *
 * In this function (parseTestDecodingMessage) we parse the message part.
 *
 *  INPUT: pgcopydb's own JSON format (action, xid, lsn, timestamp, message)
 * OUTPUT: pgcopydb LogicalTransactionStatement structure
 */
bool
parseTestDecodingMessage(StreamContext *privateContext,
						 char *message,
						 JSON_Value *json)
{
	LogicalTransactionStatement *stmt = privateContext->stmt;
	LogicalMessageMetadata *metadata = &(privateContext->metadata);

	JSON_Object *jsobj = json_value_get_object(json);
	TestDecodingHeader header = { 0 };

	/* extract the test_decoding raw message */
	const char *td_message = json_object_get_string(jsobj, "message");

	if (!parseTestDecodingMessageHeader(&header, td_message))
	{
		/* errors have already been logged */
		return false;
	}

	switch (metadata->action)
	{
		case STREAM_ACTION_BEGIN:
		case STREAM_ACTION_COMMIT:
		case STREAM_ACTION_SWITCH:
		case STREAM_ACTION_KEEPALIVE:
		{
			log_error("BUG: parseTestDecodingMessage received action %c",
					  metadata->action);
			return false;
		}

		case STREAM_ACTION_TRUNCATE:
		{
			stmt->stmt.truncate.table = header.table;

			break;
		}

		case STREAM_ACTION_INSERT:
		{
			stmt->stmt.insert.table = header.table;
			if (!parseTestDecodingInsertMessage(privateContext, &header))
			{
				log_error("Failed to parse test_decoding INSERT message: %s",
						  header.message);
				return false;
			}

			break;
		}

		case STREAM_ACTION_UPDATE:
		{
			stmt->stmt.update.table = header.table;
			if (!parseTestDecodingUpdateMessage(privateContext, &header))
			{
				log_error("Failed to parse test_decoding UPDATE message: %s",
						  header.message);
				return false;
			}
			break;
		}

		case STREAM_ACTION_DELETE:
		{
			stmt->stmt.delete.table = header.table;
			if (!parseTestDecodingDeleteMessage(privateContext, &header))
			{
				log_error("Failed to parse test_decoding DELETE message: %s",
						  header.message);
				return false;
			}

			break;
		}

		default:
		{
			log_error("Unknown message action %d", metadata->action);
			return false;
		}
	}

	return true;
}


/*
 * parseTestDecodingMessageHeader parses a raw test_decoding message to find
 * the header information only. It stops after having parsed the target table
 * qualified name and the action type (INSERT/UPDATE/DELETE/TRUNCATE), and
 * registers the offset when the rest of the message starts.
 */
static bool
parseTestDecodingMessageHeader(TestDecodingHeader *header, const char *message)
{
	header->message = message;

	/*
	 * Parse the test_decoding message "header" only at the moment:
	 *
	 * table public.payment_p2022_07: UPDATE:
	 *       ^     ^                ^ ^     ^
	 *      idp   dot             sep acp   end
	 */
	char *idp = (char *) message + strlen("table ");
	char *dot = strchr(idp, '.');
	char *sep = strchr(idp, ':');
	char *acp = sep + 2;    /* skip ": " */
	char *end = strchr(acp, ':');

	/* skip the last ":" of the header in the offset */
	header->offset = (end - message + 1) + 1;

	bool quoted = *idp == '"';

	if (quoted)
	{
		char ident[BUFSIZE] = { 0 };
		strlcpy(ident, idp, sep - idp);

		log_error("Failed to parse quoted qualified identifer %s", ident);
		return false;
	}

	/*
	 * The table schema.name is already escaped by the plugin using PostgreSQL's
	 * internal quote_identifier function (see
	 * https://github.com/postgres/postgres/blob/8793c600/contrib/test_decoding/test_decoding.c#L627-L632).
	 * The result slightly differs from that of PQescapeIdentifier, as it does
	 * not add quotes around the schema.name when they are not necessary. Here
	 * are some possible outputs:
	 * - public.hello
	 * - "Public".hello
	 * - "sp $cial"."t ablE"
	 */
	header->table.nspname = strndup(idp, dot - idp);
	header->table.relname = strndup(dot + 1, sep - dot - 1);

	/* now grab the action */
	char action[BUFSIZE] = { 0 };
	strlcpy(action, acp, end - acp + 1);

	if (strcmp(action, "INSERT") == 0)
	{
		header->action = STREAM_ACTION_INSERT;
	}
	else if (strcmp(action, "UPDATE") == 0)
	{
		header->action = STREAM_ACTION_UPDATE;
	}
	else if (strcmp(action, "DELETE") == 0)
	{
		header->action = STREAM_ACTION_DELETE;
	}
	else if (strcmp(action, "TRUNCATE") == 0)
	{
		header->action = STREAM_ACTION_TRUNCATE;
	}
	else
	{
		log_error("Failed to parse unknown test_decoding "
				  "message action \"%s\" in: %s",
				  action,
				  message);
		return false;
	}

	/* Map if the relation is chunk */
	char nspname[PG_NAMEDATALEN] = { 0 };
	char relname[PG_NAMEDATALEN] = { 0 };

	if (timescale_is_chunk(header->table.nspname, header->table.relname) &&
		header->action != STREAM_ACTION_TRUNCATE)
	{
<<<<<<< HEAD
		if (!timescale_chunk_to_hypertable(header->table.nspname,
										   header->table.relname,
										   nspname,
										   relname))
=======
		char chunk_schema[PG_NAMEDATALEN] = { 0 };
		char chunk_table[PG_NAMEDATALEN] = { 0 };

		if (!timescale_chunk_to_hypertable(header->nspname,
										   header->relname,
										   chunk_schema,
										   chunk_table))
>>>>>>> 98d448bd
		{
			log_error("Failed to map chunk %s.%s to hypertable",
					  header->table.nspname, header->table.relname);
			return false;
		}
<<<<<<< HEAD
		strlcpy(header->table.nspname, nspname, sizeof(nspname));
		strlcpy(header->table.relname, relname, sizeof(relname));
=======

		strlcpy(header->nspname, chunk_schema, sizeof(header->nspname));
		strlcpy(header->relname, chunk_table, sizeof(header->relname));
>>>>>>> 98d448bd
	}

	sformat(header->qname, sizeof(header->qname), "%s.%s",
			header->table.nspname,
			header->table.relname);

	return true;
}


/*
 * parseTestDecodingInsertMessage is called to parse an INSERT message from the
 * test_decoding logical decoding plugin.
 */
static bool
parseTestDecodingInsertMessage(StreamContext *privateContext,
							   TestDecodingHeader *header)
{
	LogicalTransactionStatement *stmt = privateContext->stmt;

	stmt->stmt.insert.new.count = 1;
	stmt->stmt.insert.new.array =
		(LogicalMessageTuple *) calloc(1, sizeof(LogicalMessageTuple));

	if (stmt->stmt.insert.new.array == NULL)
	{
		log_error(ALLOCATION_FAILED_ERROR);
		return false;
	}

	header->pos = header->offset;

	LogicalMessageTuple *tuple = &(stmt->stmt.insert.new.array[0]);

	if (!SetColumnNamesAndValues(tuple, header))
	{
		log_error("Failed to parse INSERT columns for logical "
				  "message %s",
				  header->message);
		return false;
	}

	return true;
}


/*
 * parseTestDecodingUpdateMessage is called to parse an UPDATE message from the
 * test_decoding logical decoding plugin.
 */
static bool
parseTestDecodingUpdateMessage(StreamContext *privateContext,
							   TestDecodingHeader *header)
{
	LogicalTransactionStatement *stmt = privateContext->stmt;

	stmt->stmt.update.old.count = 1;
	stmt->stmt.update.new.count = 1;

	stmt->stmt.update.old.array =
		(LogicalMessageTuple *) calloc(1, sizeof(LogicalMessageTuple));

	stmt->stmt.update.new.array =
		(LogicalMessageTuple *) calloc(1, sizeof(LogicalMessageTuple));

	if (stmt->stmt.update.old.array == NULL ||
		stmt->stmt.update.new.array == NULL)
	{
		log_error(ALLOCATION_FAILED_ERROR);
		return false;
	}

	/*
	 * test_decoding UPDATE message may starts with old-key: entries.
	 */
	if (TD_FOUND_OLD_KEY(header->message + header->offset))
	{
		header->pos = header->offset + TD_OLD_KEY_LEN;

		LogicalMessageTuple *old = &(stmt->stmt.update.old.array[0]);

		if (!SetColumnNamesAndValues(old, header))
		{
			log_error("Failed to parse UPDATE old-key columns for logical "
					  "message %s",
					  header->message);
			return false;
		}

		/*
		 * test_decoding UPDATE message then has "new-tuple: " entries.
		 */
		if (!TD_FOUND_NEW_TUPLE(header->message + header->pos))
		{
			log_error("Failed to find new-tuple in UPDATE message: %s",
					  header->message);
			return false;
		}

		header->pos = header->pos + TD_NEW_TUPLE_LEN;

		LogicalMessageTuple *new = &(stmt->stmt.update.new.array[0]);

		if (!SetColumnNamesAndValues(new, header))
		{
			log_error("Failed to parse UPDATE new-tuple columns for logical "
					  "message %s",
					  header->message);
			return false;
		}
	}
	else
	{
		/*
		 * Here we have an update message without old-key: entries.
		 *
		 * We have to look-up the table by nspname.relname in our internal
		 * catalogs, and then figure out which columns in the UPDATE message
		 * are a pkey column (WHERE clause) and which are not (SET clause).
		 */
		header->pos = header->offset;

		if (!prepareUpdateTuppleArrays(privateContext, header))
		{
			log_error("Failed to parse UPDATE new-tuple columns for logical "
					  "message %s",
					  header->message);
			return false;
		}

		return true;
	}

	return true;
}


/*
 * parseTestDecodingDeleteMessage is called to parse an DELETE message from the
 * test_decoding logical decoding plugin.
 */
static bool
parseTestDecodingDeleteMessage(StreamContext *privateContext,
							   TestDecodingHeader *header)
{
	LogicalTransactionStatement *stmt = privateContext->stmt;

	stmt->stmt.delete.old.count = 1;
	stmt->stmt.delete.old.array =
		(LogicalMessageTuple *) calloc(1, sizeof(LogicalMessageTuple));

	if (stmt->stmt.update.old.array == NULL)
	{
		log_error(ALLOCATION_FAILED_ERROR);
		return false;
	}

	header->pos = header->offset;

	LogicalMessageTuple *tuple = &(stmt->stmt.delete.old.array[0]);

	if (!SetColumnNamesAndValues(tuple, header))
	{
		log_error("Failed to parse DELETE columns for logical "
				  "message %s",
				  header->message);
		return false;
	}

	return true;
}


/*
 * SetColumnNames parses the "columns" (or "identity") JSON object from a
 * wal2json logical replication message and fills-in our internal
 * representation for a tuple.
 */
static bool
SetColumnNamesAndValues(LogicalMessageTuple *tuple, TestDecodingHeader *header)
{
	log_trace("SetColumnNamesAndValues: %c %s",
			  header->action,
			  header->message + header->pos);

	TestDecodingColumns *cols =
		(TestDecodingColumns *) calloc(1, sizeof(TestDecodingColumns));

	if (cols == NULL)
	{
		log_error(ALLOCATION_FAILED_ERROR);
		return false;
	}

	cols->next = NULL;

	TestDecodingColumns *cur = cols;
	int count = 0;

	while (!header->eom)
	{
		if (!parseNextColumn(cur, header))
		{
			/* errors have already been logged */
			return false;
		}

		/* when we find "new-tuple: " */
		if (!header->eom && cur->colnameStart == NULL)
		{
			break;
		}

		++count;

		/* that might have been the last column */
		if (header->eom)
		{
			break;
		}

		/* if that was not the last column, prepare the next one */
		TestDecodingColumns *next =
			(TestDecodingColumns *) calloc(1, sizeof(TestDecodingColumns));

		if (next == NULL)
		{
			log_error(ALLOCATION_FAILED_ERROR);
			return false;
		}

		next->next = NULL;
		cur->next = next;
		cur = next;
	}

	/*
	 * Transform the internal TestDecodingColumns linked-list into our internal
	 * representation for DML tuples, which is output plugin independant.
	 */
	if (!listToTuple(tuple, cols, count))
	{
		log_error("Failed to convert test_decoding column to tuple");
		return false;
	}

	return true;
}


/*
 * parseNextColumn parses the next test_decoding column value from the raw
 * message. The parsing starts at the current header->pos offset, and updates
 * the header->pos to the end of the section parsed.
 *
 *  payment_id[integer]:23757
 *  payment_date[timestamp with time zone]:'2022-02-11 03:52:25.634006+00'
 */
static bool
parseNextColumn(TestDecodingColumns *cols,
				TestDecodingHeader *header)
{
	char *ptr = (char *) (header->message + header->pos);

	if (ptr == NULL || *ptr == '\0')
	{
		header->eom = true;
		return true;
	}

	/* we need to be careful and not parse "new-tuple: " as a column name */
	if (header->action == STREAM_ACTION_UPDATE && TD_FOUND_NEW_TUPLE(ptr))
	{
		/* return true with colnameStart still set to NULL */
		return true;
	}

	/* search for data type name separators (open/close, or A/B) */
	char *typA = strchr(ptr, '[');
	char *typB = typA != NULL ? strchr(typA, ']') : NULL;

	/*
	 * Postgres array data types are spelled like: "text[]". In test_decoding
	 * we might then see data types like in the following example:
	 *
	 *   f2[text[]]:'{incididunt,ut,labore,et,dolore,magna}'
	 */
	if (typB != NULL && *typB != '\0' && *(typB - 1) == '[' && *(typB + 1) == ']')
	{
		/* skip [], go to the next one in "[text[]]" */
		++typB;
	}

	if (typA == NULL || typB == NULL)
	{
		log_error("Failed to parse test_decoding column name and "
				  "type at offset %d in message:", header->pos);

		log_error("%s", header->message);
		log_error("%*s", header->pos, "^");

		return false;
	}

	/*
	 * At the moment we specialize our processing only for text strings, which
	 * we receive single-quoted and following C-Style Escapes, but without the
	 * E prefix.
	 */
	char *typStart = typA + 1;
	int typLen = (int) ((typB - typA) - 1);
	char typname[PG_NAMEDATALEN] = { 0 };

	sformat(typname, sizeof(typname), "%.*s", typLen, typStart);

	if (streq(typname, "text"))
	{
		cols->oid = TEXTOID;
	}

	cols->colnameStart = ptr;
	cols->colnameLen = typA - ptr;

	log_trace("parseNextColumn[%s]: \"%.*s\"",
			  typname,
			  cols->colnameLen,
			  cols->colnameStart);

	/* skip the typename and the closing ] and the following : */
	ptr = typB + 1 + 1;
	header->pos = ptr - header->message;

	/*
	 * Parse standard-conforming string.
	 */
	if (*ptr == '\'')
	{
		/* skip the opening single-quote now */
		char *cur = ptr + 1;

		for (; *cur != '\0'; cur++)
		{
			char *nxt = cur + 1;

			if (*cur == '\'' && *nxt == '\'')
			{
				++cur;
			}
			else if (*cur == '\'')
			{
				break;
			}
		}

		if (*cur == '\0')
		{
			log_error("Failed to parse quoted value "
					  "for column \"%.*s\" in message: %s",
					  cols->colnameLen,
					  cols->colnameStart,
					  header->message);
			return false;
		}

		/* now skip closing single quote */
		++cur;

		/* do not capture the quotes */
		cols->valueStart = ptr + 1;
		cols->valueLen = (cur - 1) - (ptr + 1);

		/* advance the ptr to past the value, skip the next space */
		ptr = cur;
		header->pos = ptr - header->message + 1;

		log_trace("parseNextColumn: quoted value: %.*s %s",
				  cols->valueLen,
				  cols->valueStart,
				  *ptr == '\0' ? "(eom)" : "");
	}

	/*
	 * Parse BITOID or VARBITOID string literals
	 */
	else if (*ptr == 'B')
	{
		/* skip B and ' */
		char *start = ptr + 2;
		char *end = strchr(start, '\'');

		if (end == NULL)
		{
			log_error("Failed to parse bit string literal: %s", ptr);
			return false;
		}

		/* do not capture the quotes */
		cols->valueStart = start;
		cols->valueLen = end - start;

		/* advance to past the value, skip the next space */
		ptr = end + 1;
		header->pos = ptr - header->message + 1;

		log_trace("parseNextColumn: bit string value: %.*s",
				  cols->valueLen,
				  cols->valueStart);
	}
	else
	{
		cols->valueStart = ptr;

		/*
		 * All columns (but the last one) are separated by a space character.
		 */
		char *spc = strchr(ptr, ' ');

		if (spc != NULL)
		{
			header->pos = spc - header->message + 1;
			cols->valueLen = spc - ptr;
		}
		else
		{
			/* last column */
			header->eom = true;

			header->pos = strlen(header->message) - 1;
			cols->valueLen = strlen(cols->valueStart);
		}

		/* advance to past the value, skip the next space */
		ptr = (char *) (header->message + header->pos + 1);

		log_trace("parseNextColumn: raw value: %.*s",
				  cols->valueLen,
				  cols->valueStart);
	}

	if (*ptr == '\0')
	{
		header->eom = true;
	}

	return true;
}


/*
 * listToTuple transforms the test_decoding linked-list output from the parser
 * into our internal data structure for a tuple.
 */
static bool
listToTuple(LogicalMessageTuple *tuple, TestDecodingColumns *cols, int count)
{
	if (!AllocateLogicalMessageTuple(tuple, count))
	{
		/* errors have already been logged */
		return false;
	}

	LogicalMessageValues *values = &(tuple->values.array[0]);

	/*
	 * Now that our memory areas are allocated and initialized to zeroes, fill
	 * them in with the values from the JSON message.
	 */
	int i = 0;
	TestDecodingColumns *cur = cols;

	for (; i < count && cur != NULL; cur = cur->next, i++)
	{
		LogicalMessageValue *valueColumn = &(values->array[i]);

		tuple->columns[i] = strndup(cur->colnameStart, cur->colnameLen);
		valueColumn->oid = TEXTOID;

		if (cur->valueStart == NULL)
		{
			log_error("BUG: listToTuple current value is NULL for \"%s\"",
					  tuple->columns[i]);
			return false;
		}

		/* strlen("null") == 4 */
		if (strncmp(cur->valueStart, "null", 4) == 0)
		{
			valueColumn->isNull = true;
		}
		else if (cur->oid == TEXTOID)
		{
			/*
			 * Internally store the string non-quoted, so that the ld_transform
			 * module has a chance of preparing the quoted string with C-Style
			 * escapes correctly.
			 *
			 * The test-decoding module escapes the single-quotes the standard
			 * way by doubling them. Unescape the single-quotes here.
			 */
			valueColumn->isQuoted = false;

			int len = cur->valueLen;
			valueColumn->val.str = (char *) calloc(len + 1, sizeof(char));

			if (valueColumn->val.str == NULL)
			{
				log_error(ALLOCATION_FAILED_ERROR);
				return false;
			}

			/* copy the string contents without the surrounding quotes */
			for (int pidx = 0, vidx = 0; pidx < cur->valueLen; pidx++)
			{
				char *ptr = cur->valueStart + pidx;
				char *nxt = cur->valueStart + pidx + 1;

				/* unescape the single-quotes */
				if (*ptr == '\'' && *nxt == '\'')
				{
					continue;
				}

				valueColumn->val.str[vidx++] = *ptr;
			}
		}
		else
		{
			valueColumn->val.str = strndup(cur->valueStart, cur->valueLen);
			valueColumn->isQuoted = true;

			if (valueColumn->val.str == NULL)
			{
				log_error(ALLOCATION_FAILED_ERROR);
				return false;
			}
		}
	}

	return true;
}


/*
 * prepareUpdateTuppleArrays prepares an UPDATE message Tuple Arrays when we
 * parse an UPDATE message that does not have old-key: and new-key: elements.
 * We then need to look-up our catalogs to see which columns are part of the
 * identity (WHERE clause) and which columns should be in the SET clause.
 */
static bool
prepareUpdateTuppleArrays(StreamContext *privateContext,
						  TestDecodingHeader *header)
{
	LogicalTransactionStatement *stmt = privateContext->stmt;

	/*
	 * First parse all the columns of the UPDATE message in a single
	 * LogicalMessageTuple. Then we can lookup for column attributes.
	 */
	LogicalMessageTuple *cols =
		(LogicalMessageTuple *) calloc(1, sizeof(LogicalMessageTuple));

	if (!SetColumnNamesAndValues(cols, header))
	{
		log_error("Failed to parse UPDATE columns for logical message %s",
				  header->message);
		return false;
	}

	/*
	 * Now lookup our internal catalogs to find out for every column if it is
	 * part of the pkey definition (WHERE clause) or not (SET clause).
	 */
	DatabaseCatalog *sourceDB = privateContext->sourceDB;

	SourceTable *table = (SourceTable *) calloc(1, sizeof(SourceTable));

	if (table == NULL)
	{
		log_error(ALLOCATION_FAILED_ERROR);
		return false;
	}

	if (!catalog_lookup_s_table_by_name(sourceDB,
										header->table.nspname,
										header->table.relname,
										table))
	{
		/* errors have already been logged */
		return false;
	}

	if (table->oid == 0)
	{
		log_error("Failed to parse decoding message for UPDATE on "
				  "table %s which is not in our catalogs",
				  table->qname);
		return false;
	}

	/* FIXME: lookup for the attribute in the SQLite database directly */
	if (!catalog_s_table_fetch_attrs(sourceDB, table))
	{
		log_error("Failed to fetch table %s attribute list, "
				  "see above for details",
				  table->qname);
		return false;
	}

	int columnCount = cols->values.array[0].cols;
	bool *pkeyArray = NULL;

	int oldCount = 0;
	int newCount = 0;

	if (0 < columnCount)
	{
		pkeyArray = (bool *) calloc(columnCount, sizeof(bool));

		if (pkeyArray == NULL)
		{
			log_error(ALLOCATION_FAILED_ERROR);
			return false;
		}

		for (int c = 0; c < columnCount; c++)
		{
			const char *colname = cols->columns[c];

			SourceTableAttribute attribute = { 0 };

			if (!catalog_lookup_s_attr_by_name(sourceDB,
											   table->oid,
											   colname,
											   &attribute))
			{
				log_error("Failed to lookup for table %s attribute %s in our "
						  "internal catalogs, see above for details",
						  table->qname,
						  colname);
				return false;
			}

			if (attribute.attnum > 0)
			{
				pkeyArray[c] = attribute.attisprimary;
			}

			if (pkeyArray[c])
			{
				++oldCount;
			}
			else
			{
				++newCount;
			}
		}
	}

	if (oldCount == 0)
	{
		log_error("Failed to parse decoding message for UPDATE on "
				  "table %s: WHERE clause columns not found",
				  table->qname);
		return false;
	}

	if (newCount == 0)
	{
		log_error("Failed to parse decoding message for UPDATE on "
				  "table %s: SET clause columns not found",
				  table->qname);
		return false;
	}

	/*
	 * Now that we know for each key if it's a pkey (identity, WHERE
	 * clause, old-key) or a new value (columns, SET clause), dispatch the
	 * columns accordingly.
	 */
	LogicalMessageTuple *old = &(stmt->stmt.update.old.array[0]);
	LogicalMessageTuple *new = &(stmt->stmt.update.new.array[0]);

	if (!AllocateLogicalMessageTuple(old, oldCount) ||
		!AllocateLogicalMessageTuple(new, newCount))
	{
		/* errors have already been logged */
		return false;
	}

	int oldPos = 0;
	int newPos = 0;

	for (int c = 0; c < columnCount; c++)
	{
		const char *colname = cols->columns[c];

		/* we lack multi-values support at the moment, so... */
		if (cols->values.count != 1)
		{
			log_error("BUG in prepareUpdateTuppleArrays: cols->values.count"
					  "is %d",
					  cols->values.count);
			return false;
		}

		if (pkeyArray[c])
		{
			old->columns[oldPos] = strdup(colname);
			old->values.array[0].array[oldPos] = cols->values.array[0].array[c];

			++oldPos;
		}
		else
		{
			new->columns[newPos] = strdup(colname);
			new->values.array[0].array[newPos] = cols->values.array[0].array[c];

			++newPos;
		}

		/* avoid double-free now */
		cols->values.array[0].array[c].val.str = NULL;
	}

	return true;
}<|MERGE_RESOLUTION|>--- conflicted
+++ resolved
@@ -189,10 +189,10 @@
 		}
 
 		if (header.action == STREAM_ACTION_TRUNCATE &&
-			timescale_is_chunk(header.nspname, header.relname))
+			timescale_is_chunk(header.table.nspname, header.table.relname))
 		{
 			log_warn("Filtering out message action TRUNCATE for %s.%s",
-					 header.nspname, header.relname);
+					 header.table.nspname, header.table.relname);
 
 			metadata->filterOut = true;
 		}
@@ -401,39 +401,24 @@
 	}
 
 	/* Map if the relation is chunk */
-	char nspname[PG_NAMEDATALEN] = { 0 };
-	char relname[PG_NAMEDATALEN] = { 0 };
-
 	if (timescale_is_chunk(header->table.nspname, header->table.relname) &&
 		header->action != STREAM_ACTION_TRUNCATE)
 	{
-<<<<<<< HEAD
+		char nspname[PG_NAMEDATALEN] = { 0 };
+		char relname[PG_NAMEDATALEN] = { 0 };
+
 		if (!timescale_chunk_to_hypertable(header->table.nspname,
 										   header->table.relname,
 										   nspname,
 										   relname))
-=======
-		char chunk_schema[PG_NAMEDATALEN] = { 0 };
-		char chunk_table[PG_NAMEDATALEN] = { 0 };
-
-		if (!timescale_chunk_to_hypertable(header->nspname,
-										   header->relname,
-										   chunk_schema,
-										   chunk_table))
->>>>>>> 98d448bd
 		{
 			log_error("Failed to map chunk %s.%s to hypertable",
 					  header->table.nspname, header->table.relname);
 			return false;
 		}
-<<<<<<< HEAD
+
 		strlcpy(header->table.nspname, nspname, sizeof(nspname));
 		strlcpy(header->table.relname, relname, sizeof(relname));
-=======
-
-		strlcpy(header->nspname, chunk_schema, sizeof(header->nspname));
-		strlcpy(header->relname, chunk_table, sizeof(header->relname));
->>>>>>> 98d448bd
 	}
 
 	sformat(header->qname, sizeof(header->qname), "%s.%s",
