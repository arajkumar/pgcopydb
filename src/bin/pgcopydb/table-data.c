--- conflicted
+++ resolved
@@ -942,15 +942,9 @@
 	 */
 	if (isDone)
 	{
-<<<<<<< HEAD
-		log_info("Skipping table %s (%u), already done on a previous run",
-				 tableSpecs.sourceTable->qname,
-				 tableSpecs.sourceTable->oid);
-=======
 		log_info("Skipping table-data %s (%u), already done on a previous run",
 				 tableSpecs->sourceTable->qname,
 				 tableSpecs->sourceTable->oid);
->>>>>>> 4f41dd43
 	}
 	else
 	{
@@ -959,37 +953,26 @@
 		 */
 		if (!table->excludeData)
 		{
-<<<<<<< HEAD
-			if (!copydb_copy_table(specs, src, dst, &tableSpecs))
-=======
 			if (!copydb_copy_table(specs, src, dst, tableSpecs))
->>>>>>> 4f41dd43
 			{
 				/* errors have already been logged */
 				return false;
 			}
 		}
 
-<<<<<<< HEAD
-		if (!copydb_mark_table_as_done(specs, &tableSpecs))
-=======
 		if (!copydb_mark_table_as_done(specs, tableSpecs))
->>>>>>> 4f41dd43
 		{
 			/* errors have already been logged */
 			return false;
 		}
 	}
 
-<<<<<<< HEAD
-=======
 	if (specs->section == DATA_SECTION_TABLE_DATA)
 	{
 		log_debug("Skip indexes, constraints, vacuum (section: table-data)");
 		return true;
 	}
 
->>>>>>> 4f41dd43
 	/*
 	 * 2. Send the indexes and constraints attached to this table to the
 	 *    index job queue.
