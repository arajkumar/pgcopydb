--- conflicted
+++ resolved
@@ -163,32 +163,6 @@
 		log_error("Failed to parse truncated message missing "
 				  "schema or table property: %s",
 				  message);
-<<<<<<< HEAD
-=======
-		return false;
-	}
-
-	char chunk_schema[PG_NAMEDATALEN] = { 0 };
-	char chunk_table[PG_NAMEDATALEN] = { 0 };
-
-	if (timescale_is_chunk(schema, table) &&
-		(metadata->action == STREAM_ACTION_INSERT ||
-		 metadata->action == STREAM_ACTION_UPDATE ||
-		 metadata->action == STREAM_ACTION_DELETE))
-	{
-		if (!timescale_chunk_to_hypertable(schema,
-										   table,
-										   chunk_schema,
-										   chunk_table))
-		{
-			log_error("Failed to map chunk %s.%s to hypertable",
-					  schema, table);
-			return false;
-		}
-
-		schema = chunk_schema;
-		table = chunk_table;
->>>>>>> 98d448bd
 	}
 
 	switch (metadata->action)
