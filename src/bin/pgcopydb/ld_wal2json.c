/*
 * src/bin/pgcopydb/ld_wal2json.c
 *     Implementation of a CLI to copy a database between two Postgres instances
 */

#include <errno.h>
#include <getopt.h>
#include <inttypes.h>
#include <sys/wait.h>
#include <unistd.h>

#include "postgres.h"
#include "postgres_fe.h"
#include "access/xlog_internal.h"
#include "access/xlogdefs.h"

#include "parson.h"

#include "cli_common.h"
#include "cli_root.h"
#include "copydb.h"
#include "env_utils.h"
#include "ld_stream.h"
#include "lock_utils.h"
#include "log.h"
#include "parsing_utils.h"
#include "pgsql.h"
#include "pidfile.h"
#include "pg_utils.h"
#include "schema.h"
#include "signals.h"
#include "string_utils.h"
#include "summary.h"
#include "timescale.h"


static bool SetMessageRelation(JSON_Object *jsobj,
							   LogicalMessageRelation *table,
							   PGSQL *pgsql);
static bool SetColumnNamesAndValues(LogicalMessageTuple *tuple,
									const char *message,
									JSON_Array *jscols,
									PGSQL *pgsql);


/*
 * prepareWal2jsonMessage prepares our internal JSON entry from a wal2json
 * message. Because wal2json emits proper JSON already, we just return the
 * content as-is.
 */
bool
prepareWal2jsonMessage(LogicalStreamContext *context)
{
	StreamContext *privateContext = (StreamContext *) context->private;

	privateContext->metadata.jsonBuffer = strdup(context->buffer);

	return true;
}


/*
 * parseWal2jsonMessageActionAndXid retrieves the XID from the logical
 * replication message found in the buffer as received from the wal2jspon
 * output plugin.
 *
 * Not all messages are supposed to have the XID information.
 *
 *  INPUT: wal2json raw message
 * OUTPUT: pgcopydb LogicalMessageMetadata structure
 */
bool
parseWal2jsonMessageActionAndXid(LogicalStreamContext *context)
{
	StreamContext *privateContext = (StreamContext *) context->private;
	LogicalMessageMetadata *metadata = &(privateContext->metadata);

	JSON_Value *json = json_parse_string(context->buffer);
	JSON_Object *jsobj = json_value_get_object(json);

	char *action = (char *) json_object_get_string(jsobj, "action");

	if (action == NULL || strlen(action) != 1)
	{
		log_error("Failed to parse action \"%s\" in JSON message: %s",
				  action ? "NULL" : action,
				  context->buffer);
		return false;
	}

	metadata->action = StreamActionFromChar(action[0]);

	if (metadata->action == STREAM_ACTION_UNKNOWN)
	{
		/* errors have already been logged */
		return false;
	}

	if (json_object_has_value(jsobj, "xid"))
	{
		double xid = json_object_get_number(jsobj, "xid");
		metadata->xid = (uint32_t) xid;
	}

<<<<<<< HEAD
	if (metadata->action == STREAM_ACTION_INSERT ||
		metadata->action == STREAM_ACTION_UPDATE ||
		metadata->action == STREAM_ACTION_DELETE ||
		metadata->action == STREAM_ACTION_TRUNCATE)
	{
		const char *nspname = json_object_get_string(jsobj, "schema");
		const char *relname = json_object_get_string(jsobj, "table");

		if (!timescale_allow_relation(nspname, relname))
		{
			log_warn("Filtering out message action %s for %s.%s",
					 StreamActionToString(metadata->action),
					 nspname, relname);

			metadata->filterOut = true;
		}
	}

	json_value_free(json);
=======
>>>>>>> 4f41dd43

	return true;
}


/*
 * parseWal2jsonMessage parses a JSON message as emitted by wal2json into our
 * own internal representation, that can be later output as SQL text.
 *
 *  INPUT: pgcopydb's own JSON format (action, xid, lsn, timestamp, message)
 * OUTPUT: pgcopydb LogicalTransactionStatement structure
 */
bool
parseWal2jsonMessage(StreamContext *privateContext,
					 char *message,
					 JSON_Value *json)
{
	LogicalTransactionStatement *stmt = privateContext->stmt;
	LogicalMessageMetadata *metadata = &(privateContext->metadata);

	/* most actions share a need for "schema" and "table" properties */
	JSON_Object *jsobj = json_value_get_object(json);

	LogicalMessageRelation table = { 0 };

	PGSQL *pgsql = privateContext->transformPGSQL;

	if (!SetMessageRelation(jsobj, &table, pgsql))
	{
		log_error("Failed to parse truncated message missing "
				  "schema or table property: %s",
				  message);
	}

	char chunk_schema[PG_NAMEDATALEN] = { 0 };
	char chunk_table[PG_NAMEDATALEN] = { 0 };
	if (timescale_is_chunk(schema, table) &&
		(metadata->action == STREAM_ACTION_INSERT ||
		 metadata->action == STREAM_ACTION_UPDATE ||
		 metadata->action == STREAM_ACTION_DELETE))
	{
		if (!timescale_chunk_to_hypertable(schema,
										   table,
										   chunk_schema,
										   chunk_table))
		{
			log_error("Failed to map chunk %s.%s to hypertable",
					  schema, table);
			return false;
		}
		schema = chunk_schema;
		table = chunk_table;
	}

	switch (metadata->action)
	{
		case STREAM_ACTION_BEGIN:
		case STREAM_ACTION_COMMIT:
		case STREAM_ACTION_SWITCH:
		case STREAM_ACTION_KEEPALIVE:
		{
			log_error("BUG: parseWal2jsonMessage received action %c",
					  metadata->action);
			return false;
		}

		case STREAM_ACTION_TRUNCATE:
		{
			stmt->stmt.truncate.table = table;
			break;
		}

		case STREAM_ACTION_INSERT:
		{
			JSON_Array *jscols =
				json_object_dotget_array(jsobj, "message.columns");

			stmt->stmt.insert.table = table;

			stmt->stmt.insert.new.count = 1;
			stmt->stmt.insert.new.array =
				(LogicalMessageTuple *) calloc(1, sizeof(LogicalMessageTuple));

			if (stmt->stmt.insert.new.array == NULL)
			{
				log_error(ALLOCATION_FAILED_ERROR);
				return false;
			}

			LogicalMessageTuple *tuple = &(stmt->stmt.insert.new.array[0]);

			if (!SetColumnNamesAndValues(tuple, message, jscols, pgsql))
			{
				log_error("Failed to parse INSERT columns for logical "
						  "message %s",
						  message);
				return false;
			}

			break;
		}

		case STREAM_ACTION_UPDATE:
		{
			stmt->stmt.update.table = table;

			stmt->stmt.update.old.count = 1;
			stmt->stmt.update.new.count = 1;

			stmt->stmt.update.old.array =
				(LogicalMessageTuple *) calloc(1, sizeof(LogicalMessageTuple));

			stmt->stmt.update.new.array =
				(LogicalMessageTuple *) calloc(1, sizeof(LogicalMessageTuple));

			if (stmt->stmt.update.old.array == NULL ||
				stmt->stmt.update.new.array == NULL)
			{
				log_error(ALLOCATION_FAILED_ERROR);
				return false;
			}

			LogicalMessageTuple *old = &(stmt->stmt.update.old.array[0]);
			JSON_Array *jsids =
				json_object_dotget_array(jsobj, "message.identity");

			if (!SetColumnNamesAndValues(old, message, jsids, pgsql))
			{
				log_error("Failed to parse UPDATE identity (old) for logical "
						  "message %s",
						  message);
				return false;
			}

			LogicalMessageTuple *new = &(stmt->stmt.update.new.array[0]);
			JSON_Array *jscols =
				json_object_dotget_array(jsobj, "message.columns");

			if (!SetColumnNamesAndValues(new, message, jscols, pgsql))
			{
				log_error("Failed to parse UPDATE columns (new) for logical "
						  "message %s",
						  message);
				return false;
			}

			break;
		}

		case STREAM_ACTION_DELETE:
		{
			stmt->stmt.delete.table = table;

			stmt->stmt.delete.old.count = 1;
			stmt->stmt.delete.old.array =
				(LogicalMessageTuple *) calloc(1, sizeof(LogicalMessageTuple));

			if (stmt->stmt.update.old.array == NULL)
			{
				log_error(ALLOCATION_FAILED_ERROR);
				return false;
			}

			LogicalMessageTuple *old = &(stmt->stmt.update.old.array[0]);
			JSON_Array *jsids =
				json_object_dotget_array(jsobj, "message.identity");

			if (!SetColumnNamesAndValues(old, message, jsids, pgsql))
			{
				log_error("Failed to parse DELETE identity (old) for logical "
						  "message %s",
						  message);
				return false;
			}

			break;
		}

		default:
		{
			log_error("Unknown message action %d", metadata->action);
			return false;
		}
	}

	/* keep compiler happy */
	return true;
}


/*
 * SetMessageRelation parses the table's nspname and relname from the JSON
 * object and escapes it appropriately to be put as it is in SQL statements
 */
static bool
SetMessageRelation(JSON_Object *jsobj,
				   LogicalMessageRelation *table,
				   PGSQL *pgsql)
{
	char *schema = NULL;
	char *relname = NULL;

	schema = (char *) json_object_dotget_string(jsobj, "message.schema");
	relname = (char *) json_object_dotget_string(jsobj, "message.table");


	if (schema == NULL || relname == NULL)
	{
		return false;
	}

	table->nspname = pgsql_escape_identifier(pgsql, schema);

	if (table->nspname == NULL)
	{
		return false;
	}

	table->relname = pgsql_escape_identifier(pgsql, relname);

	if (table->relname == NULL)
	{
		return false;
	}

	return true;
}


/*
 * SetColumnNames parses the "columns" (or "identity") JSON object from a
 * wal2json logical replication message and fills-in our internal
 * representation for a tuple.
 */
static bool
SetColumnNamesAndValues(LogicalMessageTuple *tuple,
						const char *message,
						JSON_Array *jscols,
						PGSQL *pgsql)
{
	int count = json_array_get_count(jscols);

	if (!AllocateLogicalMessageTuple(tuple, count))
	{
		/* errors have already been logged */
		return false;
	}

	LogicalMessageValues *values = &(tuple->values.array[0]);

	/*
	 * Now that our memory areas are allocated and initialized to zeroes, fill
	 * them in with the values from the JSON message.
	 */
	for (int i = 0; i < tuple->cols; i++)
	{
		LogicalMessageValue *valueColumn = &(values->array[i]);

		JSON_Object *jscol = json_array_get_object(jscols, i);
		const char *colname = json_object_get_string(jscol, "name");

		if (jscol == NULL || colname == NULL)
		{
			log_debug("cols[%d]: count = %d, jscols %p, "
					  "json_array_get_count(jscols) == %lld",
					  i,
					  count,
					  jscols,
					  (long long) json_array_get_count(jscols));

			log_error("Failed to parse JSON columns array");
			return false;
		}

		tuple->columns[i] = pgsql_escape_identifier(pgsql, (char *) colname);

		if (tuple->columns[i] == NULL)
		{
			log_error(ALLOCATION_FAILED_ERROR);
			return false;
		}

		JSON_Value *jsval = json_object_get_value(jscol, "value");

		switch (json_value_get_type(jsval))
		{
			case JSONNull:
			{
				/* default to TEXTOID to send NULLs over the wire */
				valueColumn->oid = TEXTOID;
				valueColumn->isNull = true;
				break;
			}

			case JSONBoolean:
			{
				bool x = json_value_get_boolean(jsval);

				valueColumn->oid = BOOLOID;
				valueColumn->val.boolean = x;
				valueColumn->isNull = false;
				break;
			}

			case JSONNumber:
			{
				const char *x = json_value_get_number_as_string(jsval);

				valueColumn->oid = TEXTOID;
				valueColumn->val.str = strdup(x);
				valueColumn->isNull = false;
				valueColumn->isQuoted = false;

				break;
			}

			case JSONString:
			{
				const char *x = json_value_get_string(jsval);
				const char *t = json_object_get_string(jscol, "type");

				if (json_object_has_value(jscol, "type") && streq(t, "bytea"))
				{
					/*
					 * wal2json has the following processing of bytea values:
					 *
					 * string is "\x54617069727573", start after \x
					 *
					 * so we put back the \x prefix here.
					 */
					int slen = strlen(x);
					int blen = slen + 3;

					valueColumn->oid = BYTEAOID;
					valueColumn->isNull = false;
					valueColumn->isQuoted = false;

					valueColumn->val.str = (char *) calloc(blen, sizeof(char));

					if (valueColumn->val.str == NULL)
					{
						log_error(ALLOCATION_FAILED_ERROR);
						return false;
					}

					sformat(valueColumn->val.str, blen, "\\x%s", x);
				}
				else
				{
					valueColumn->oid = TEXTOID;
					valueColumn->isNull = false;
					valueColumn->isQuoted = false;

					valueColumn->val.str = strdup(x);

					if (valueColumn->val.str == NULL)
					{
						log_error(ALLOCATION_FAILED_ERROR);
						return false;
					}
				}
				break;
			}

			default:
			{
				log_error("Failed to parse column \"%s\" "
						  "JSON type for \"value\": %s",
						  colname,
						  message);
				return false;
			}
		}
	}

	return true;
}<|MERGE_RESOLUTION|>--- conflicted
+++ resolved
@@ -35,6 +35,7 @@
 
 
 static bool SetMessageRelation(JSON_Object *jsobj,
+							   LogicalMessageMetadata *metadata,
 							   LogicalMessageRelation *table,
 							   PGSQL *pgsql);
 static bool SetColumnNamesAndValues(LogicalMessageTuple *tuple,
@@ -102,7 +103,6 @@
 		metadata->xid = (uint32_t) xid;
 	}
 
-<<<<<<< HEAD
 	if (metadata->action == STREAM_ACTION_INSERT ||
 		metadata->action == STREAM_ACTION_UPDATE ||
 		metadata->action == STREAM_ACTION_DELETE ||
@@ -122,8 +122,6 @@
 	}
 
 	json_value_free(json);
-=======
->>>>>>> 4f41dd43
 
 	return true;
 }
@@ -151,31 +149,11 @@
 
 	PGSQL *pgsql = privateContext->transformPGSQL;
 
-	if (!SetMessageRelation(jsobj, &table, pgsql))
+	if (!SetMessageRelation(jsobj, metadata, &table, pgsql))
 	{
 		log_error("Failed to parse truncated message missing "
 				  "schema or table property: %s",
 				  message);
-	}
-
-	char chunk_schema[PG_NAMEDATALEN] = { 0 };
-	char chunk_table[PG_NAMEDATALEN] = { 0 };
-	if (timescale_is_chunk(schema, table) &&
-		(metadata->action == STREAM_ACTION_INSERT ||
-		 metadata->action == STREAM_ACTION_UPDATE ||
-		 metadata->action == STREAM_ACTION_DELETE))
-	{
-		if (!timescale_chunk_to_hypertable(schema,
-										   table,
-										   chunk_schema,
-										   chunk_table))
-		{
-			log_error("Failed to map chunk %s.%s to hypertable",
-					  schema, table);
-			return false;
-		}
-		schema = chunk_schema;
-		table = chunk_table;
 	}
 
 	switch (metadata->action)
@@ -320,6 +298,7 @@
  */
 static bool
 SetMessageRelation(JSON_Object *jsobj,
+				   LogicalMessageMetadata *metadata,
 				   LogicalMessageRelation *table,
 				   PGSQL *pgsql)
 {
@@ -333,6 +312,28 @@
 	if (schema == NULL || relname == NULL)
 	{
 		return false;
+	}
+
+	char chunk_schema[PG_NAMEDATALEN] = { 0 };
+	char chunk_table[PG_NAMEDATALEN] = { 0 };
+
+	if (timescale_is_chunk(table->nspname, table->relname) &&
+		(metadata->action == STREAM_ACTION_INSERT ||
+		 metadata->action == STREAM_ACTION_UPDATE ||
+		 metadata->action == STREAM_ACTION_DELETE))
+	{
+		if (!timescale_chunk_to_hypertable(table->nspname,
+										   table->relname,
+										   chunk_schema,
+										   chunk_table))
+		{
+			log_error("Failed to map chunk %s.%s to hypertable",
+					  table->nspname, table->relname);
+			return false;
+		}
+
+		schema = chunk_schema;
+		relname = chunk_table;
 	}
 
 	table->nspname = pgsql_escape_identifier(pgsql, schema);
