--- conflicted
+++ resolved
@@ -186,10 +186,7 @@
 	bool notificationReceived;
 
 	bool logSQL;
-<<<<<<< HEAD
-=======
 	bool singleRowMode;
->>>>>>> 4f41dd43
 
 	/*
 	 * Keeps track of the last sync time for the pipeline. This is relevant
