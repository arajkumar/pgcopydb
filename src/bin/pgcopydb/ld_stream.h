--- conflicted
+++ resolved
@@ -612,17 +612,10 @@
 bool streamLogicalTransactionAppendStatement(LogicalTransaction *txn,
 											 LogicalTransactionStatement *stmt);
 
-<<<<<<< HEAD
-bool computeTxnMetadataFilename(uint32_t xid,
-								const char *dir,
-								char *filename);
-bool writeTxnMetadataFile(LogicalTransaction *txn, const char *dir);
 
 bool GetRelationFromLogicalTransactionStatement(LogicalTransactionStatement *stmt,
 												char **nspname, char **relname);
 
-=======
->>>>>>> 8ce63dd8
 void FreeLogicalMessage(LogicalMessage *msg);
 void FreeLogicalTransactionStatement(LogicalTransactionStatement *stmt);
 void FreeLogicalTransaction(LogicalTransaction *tx);
