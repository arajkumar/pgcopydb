--- conflicted
+++ resolved
@@ -4,14 +4,12 @@
 PGVERSION ?= 16
 BUILD_ARGS = --build-arg PGVERSION=$(PGVERSION)
 
-<<<<<<< HEAD
 all: pagila pagila-multi-steps blobs unit filtering extensions \
 	 cdc-wal2json cdc-test-decoding cdc-endpos-between-transaction cdc-low-level \
 	 follow-wal2json follow-9.6 follow-data-only \
+	 timescaledb timescaledb-test-decoding \
+	 cdc-generated-column \
 	 endpos-in-multi-wal-txn;
-=======
-all: pagila pagila-multi-steps blobs unit filtering cdc follow extensions cdc-endpos-between-transaction endpos-in-multi-wal-txn timescaledb timescaledb-test-decoding cdc-generated-column;
->>>>>>> 98d448bd
 
 pagila: build
 	$(MAKE) -C $@
